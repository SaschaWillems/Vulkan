--- conflicted
+++ resolved
@@ -54,10 +54,10 @@
 		if( CBaseVulkanGame::init(pFramework) )
 			return -1;
 
-		m_pFramework->zoom = -12.0f;
-		m_pFramework->zoomSpeed = 2.5f;
-		m_pFramework->rotation = { 0.0f, -90.0f, 0.0f };
-		m_pFramework->title = "Vulkan Example - Multisampling";
+		m_pFramework->zoom		= -7.5f;
+		m_pFramework->zoomSpeed	= 2.5f;
+		m_pFramework->rotation	= { 0.0f, -90.0f, 0.0f };
+		m_pFramework->title		= "Vulkan Example - Multisampling";
 		return 0;
 	}
 	
@@ -95,13 +95,6 @@
 
 	VulkanExample() 
 	{
-<<<<<<< HEAD
-=======
-		zoom = -7.5f;
-		zoomSpeed = 2.5f;
-		rotation = { 0.0f, -90.0f, 0.0f };
-		title = "Vulkan Example - Multisampling";
->>>>>>> 79df037c
 	}
 
 	~VulkanExample()
@@ -116,18 +109,12 @@
 		vkMeshLoader::freeMeshBufferResources(m_pFramework->device, &meshes.example);
 
 		// Destroy MSAA target
-<<<<<<< HEAD
-		vkDestroyImage(m_pFramework->device, multisampleTarget.image, nullptr);
-		vkDestroyImageView(m_pFramework->device, multisampleTarget.view, nullptr);
-		vkFreeMemory(m_pFramework->device, multisampleTarget.memory, nullptr);
-=======
-		vkDestroyImage(device, multisampleTarget.color.image, nullptr);
-		vkDestroyImageView(device, multisampleTarget.color.view, nullptr);
-		vkFreeMemory(device, multisampleTarget.color.memory, nullptr);
-		vkDestroyImage(device, multisampleTarget.depth.image, nullptr);
-		vkDestroyImageView(device, multisampleTarget.depth.view, nullptr);
-		vkFreeMemory(device, multisampleTarget.depth.memory, nullptr);
->>>>>>> 79df037c
+		vkDestroyImage(m_pFramework->device, multisampleTarget.color.image, nullptr);
+		vkDestroyImageView(m_pFramework->device, multisampleTarget.color.view, nullptr);
+		vkFreeMemory(m_pFramework->device, multisampleTarget.color.memory, nullptr);
+		vkDestroyImage(m_pFramework->device, multisampleTarget.depth.image, nullptr);
+		vkDestroyImageView(m_pFramework->device, multisampleTarget.depth.view, nullptr);
+		vkFreeMemory(m_pFramework->device, multisampleTarget.depth.memory, nullptr);
 
 		m_pFramework->textureLoader->destroyTexture(textures.colorMap);
 
@@ -158,36 +145,32 @@
 		info.usage = VK_IMAGE_USAGE_TRANSIENT_ATTACHMENT_BIT | VK_IMAGE_USAGE_COLOR_ATTACHMENT_BIT;
 		info.initialLayout = VK_IMAGE_LAYOUT_UNDEFINED;
 
-<<<<<<< HEAD
-		vkTools::checkResult(vkCreateImage(m_pFramework->device, &info, nullptr, &multisampleTarget.image));
+//<<<<<<< HEAD
+//		vkTools::checkResult(vkCreateImage(m_pFramework->device, &info, nullptr, &multisampleTarget.image));
+//
+//		VkMemoryRequirements memReqs;
+//		vkGetImageMemoryRequirements(m_pFramework->device, multisampleTarget.image, &memReqs);
+//
+//		VkMemoryAllocateInfo alloc = { VK_STRUCTURE_TYPE_MEMORY_ALLOCATE_INFO };
+//		alloc.allocationSize = memReqs.size;
+//=======
+		vkTools::checkResult(vkCreateImage(m_pFramework->device, &info, nullptr, &multisampleTarget.color.image));
 
 		VkMemoryRequirements memReqs;
-		vkGetImageMemoryRequirements(m_pFramework->device, multisampleTarget.image, &memReqs);
-
-		VkMemoryAllocateInfo alloc = { VK_STRUCTURE_TYPE_MEMORY_ALLOCATE_INFO };
-		alloc.allocationSize = memReqs.size;
-=======
-		vkTools::checkResult(vkCreateImage(device, &info, nullptr, &multisampleTarget.color.image));
-
-		VkMemoryRequirements memReqs;
-		vkGetImageMemoryRequirements(device, multisampleTarget.color.image, &memReqs);
->>>>>>> 79df037c
+		vkGetImageMemoryRequirements(m_pFramework->device, multisampleTarget.color.image, &memReqs);
+//>>>>>>> 79df037c92dd3235c36dd9aefd387e901c1f2834
+
 		VkMemoryAllocateInfo memAlloc = vkTools::initializers::memoryAllocateInfo();
 		memAlloc.allocationSize = memReqs.size;
 		// Try to get a lazily allocated memory type
 		// todo : Fallback to other memory formats?
-<<<<<<< HEAD
 		m_pFramework->getMemoryType(memReqs.memoryTypeBits, VK_MEMORY_PROPERTY_LAZILY_ALLOCATED_BIT, &memAlloc.memoryTypeIndex);
-		vkTools::checkResult(vkAllocateMemory(m_pFramework->device, &alloc, nullptr, &multisampleTarget.memory));
-		vkBindImageMemory(m_pFramework->device, multisampleTarget.image, multisampleTarget.memory, 0);
-=======
-		getMemoryType(memReqs.memoryTypeBits, VK_MEMORY_PROPERTY_LAZILY_ALLOCATED_BIT, &memAlloc.memoryTypeIndex);
-		vkTools::checkResult(vkAllocateMemory(device, &memAlloc, nullptr, &multisampleTarget.color.memory));
-		vkBindImageMemory(device, multisampleTarget.color.image, multisampleTarget.color.memory, 0);
->>>>>>> 79df037c
-
+		vkTools::checkResult(vkAllocateMemory(m_pFramework->device, &memAlloc, nullptr, &multisampleTarget.color.memory));
+		vkBindImageMemory(m_pFramework->device, multisampleTarget.color.image, multisampleTarget.color.memory, 0);
+	
 		// Create image view for the MSAA target
 		VkImageViewCreateInfo viewInfo = vkTools::initializers::imageViewCreateInfo();
+
 		viewInfo.image = multisampleTarget.color.image;
 		viewInfo.viewType = VK_IMAGE_VIEW_TYPE_2D;
 		viewInfo.format = m_pFramework->colorformat;
@@ -199,16 +182,16 @@
 		viewInfo.subresourceRange.levelCount = 1;
 		viewInfo.subresourceRange.layerCount = 1;
 
-<<<<<<< HEAD
-		vkTools::checkResult(vkCreateImageView(m_pFramework->device, &viewInfo, nullptr, &multisampleTarget.view));
-=======
-		vkTools::checkResult(vkCreateImageView(device, &viewInfo, nullptr, &multisampleTarget.color.view));
+//<<<<<<< HEAD
+//		vkTools::checkResult(vkCreateImageView(m_pFramework->device, &viewInfo, nullptr, &multisampleTarget.view));
+//=======
+		vkTools::checkResult(vkCreateImageView(m_pFramework->device, &viewInfo, nullptr, &multisampleTarget.color.view));
 
 		// Depth target
 		info.imageType = VK_IMAGE_TYPE_2D;
-		info.format = depthFormat;
-		info.extent.width = width;
-		info.extent.height = height;
+		info.format = m_pFramework->depthFormat;
+		info.extent.width = m_pFramework-> ScreenRect.Width;
+		info.extent.height = m_pFramework->ScreenRect.Height;
 		info.extent.depth = 1;
 		info.mipLevels = 1;
 		info.arrayLayers = 1;
@@ -219,22 +202,22 @@
 		info.usage = VK_IMAGE_USAGE_TRANSIENT_ATTACHMENT_BIT | VK_IMAGE_USAGE_DEPTH_STENCIL_ATTACHMENT_BIT;
 		info.initialLayout = VK_IMAGE_LAYOUT_UNDEFINED;
 
-		vkTools::checkResult(vkCreateImage(device, &info, nullptr, &multisampleTarget.depth.image));
-
-		vkGetImageMemoryRequirements(device, multisampleTarget.depth.image, &memReqs);
+		vkTools::checkResult(vkCreateImage(m_pFramework->device, &info, nullptr, &multisampleTarget.depth.image));
+
+		vkGetImageMemoryRequirements(m_pFramework->device, multisampleTarget.depth.image, &memReqs);
 
 		memAlloc = vkTools::initializers::memoryAllocateInfo();
 		memAlloc.allocationSize = memReqs.size;
 		// Try to get a lazily allocated memory type
 		// todo : Fallback to other memory formats?
-		getMemoryType(memReqs.memoryTypeBits, VK_MEMORY_PROPERTY_LAZILY_ALLOCATED_BIT, &memAlloc.memoryTypeIndex);
-		vkTools::checkResult(vkAllocateMemory(device, &memAlloc, nullptr, &multisampleTarget.depth.memory));
-		vkBindImageMemory(device, multisampleTarget.depth.image, multisampleTarget.depth.memory, 0);
+		m_pFramework->getMemoryType(memReqs.memoryTypeBits, VK_MEMORY_PROPERTY_LAZILY_ALLOCATED_BIT, &memAlloc.memoryTypeIndex);
+		vkTools::checkResult(vkAllocateMemory(m_pFramework->device, &memAlloc, nullptr, &multisampleTarget.depth.memory));
+		vkBindImageMemory(m_pFramework->device, multisampleTarget.depth.image, multisampleTarget.depth.memory, 0);
 
 		// Create image view for the MSAA target
 		viewInfo.image = multisampleTarget.depth.image;
 		viewInfo.viewType = VK_IMAGE_VIEW_TYPE_2D;
-		viewInfo.format = depthFormat;
+		viewInfo.format = m_pFramework->depthFormat;
 		viewInfo.components.r = VK_COMPONENT_SWIZZLE_R;
 		viewInfo.components.g = VK_COMPONENT_SWIZZLE_G;
 		viewInfo.components.b = VK_COMPONENT_SWIZZLE_B;
@@ -243,14 +226,14 @@
 		viewInfo.subresourceRange.levelCount = 1;
 		viewInfo.subresourceRange.layerCount = 1;
 
-		vkTools::checkResult(vkCreateImageView(device, &viewInfo, nullptr, &multisampleTarget.depth.view));
->>>>>>> 79df037c
+		vkTools::checkResult(vkCreateImageView(m_pFramework->device, &viewInfo, nullptr, &multisampleTarget.depth.view));
+//>>>>>>> 79df037c92dd3235c36dd9aefd387e901c1f2834
 	}
 
 	// Setup a render pass for using a multi sampled attachment 
 	// and a resolve attachment that the msaa image is resolved 
 	// to at the end of the render pass
-	void setupRenderPass()
+	virtual int32_t setupRenderPass()
 	{
 		// Overrides the virtual function of the base class
 
@@ -278,14 +261,8 @@
 		attachments[1].initialLayout = VK_IMAGE_LAYOUT_COLOR_ATTACHMENT_OPTIMAL;
 		attachments[1].finalLayout = VK_IMAGE_LAYOUT_COLOR_ATTACHMENT_OPTIMAL;
 
-<<<<<<< HEAD
-		// Depth attachment
-		// This needs to use the same number of samples as the msaa attachment
+		// Multisampled depth attachment we render to
 		attachments[2].format = m_pFramework->depthFormat;
-=======
-		// Multisampled depth attachment we render to
-		attachments[2].format = depthFormat;
->>>>>>> 79df037c
 		attachments[2].samples = SAMPLE_COUNT;
 		attachments[2].loadOp = VK_ATTACHMENT_LOAD_OP_CLEAR;
 		attachments[2].storeOp = VK_ATTACHMENT_STORE_OP_DONT_CARE;
@@ -295,7 +272,7 @@
 		attachments[2].finalLayout = VK_IMAGE_LAYOUT_DEPTH_STENCIL_ATTACHMENT_OPTIMAL;
 
 		// Depth resolve attachment
-		attachments[3].format = depthFormat;
+		attachments[3].format = m_pFramework->depthFormat;
 		attachments[3].samples = VK_SAMPLE_COUNT_1_BIT;
 		attachments[3].loadOp = VK_ATTACHMENT_LOAD_OP_DONT_CARE;
 		attachments[3].storeOp = VK_ATTACHMENT_STORE_OP_STORE;
@@ -334,12 +311,14 @@
 		renderPassInfo.pSubpasses = &subpass;
 
 		vkTools::checkResult(vkCreateRenderPass(m_pFramework->device, &renderPassInfo, nullptr, &m_pFramework->renderPass));
+
+		return 0;
 	}
 
 	// Frame buffer attachments must match with render pass setup, 
 	// so we need to adjust frame buffer creation to cover our 
 	// multisample target
-	void setupFrameBuffer()
+	virtual int32_t setupFrameBuffer()
 	{
 		// Overrides the virtual function of the base class
 
@@ -347,15 +326,15 @@
 
 		setupMultisampleTarget();
 
-<<<<<<< HEAD
-		attachments[0] = multisampleTarget.view;
-		attachments[2] = m_pFramework->depthStencil.view;
-=======
+//<<<<<<< HEAD
+//		attachments[0] = multisampleTarget.view;
+//		attachments[2] = m_pFramework->depthStencil.view;
+//=======
 		attachments[0] = multisampleTarget.color.view;
 		// attachment[1] = swapchain image
 		attachments[2] = multisampleTarget.depth.view;
-		attachments[3] = depthStencil.view;
->>>>>>> 79df037c
+		attachments[3] = m_pFramework->depthStencil.view;
+//>>>>>>> 79df037c92dd3235c36dd9aefd387e901c1f2834
 
 		VkFramebufferCreateInfo frameBufferCreateInfo = {};
 		frameBufferCreateInfo.sType = VK_STRUCTURE_TYPE_FRAMEBUFFER_CREATE_INFO;
@@ -374,6 +353,8 @@
 			attachments[1] = m_pFramework->swapChain.buffers[i].view;
 			vkTools::checkResult(vkCreateFramebuffer(m_pFramework->device, &frameBufferCreateInfo, nullptr, &m_pFramework->frameBuffers[i]));
 		}
+
+		return 0;
 	}
 
 	void buildCommandBuffers()
@@ -382,11 +363,11 @@
 		// Initial image layout transitions
 		// We need to transform the MSAA target layouts before using them
 
-		createSetupCommandBuffer();
+		m_pFramework->createSetupCommandBuffer();
 
 		// Tansform MSAA color target
 		vkTools::setImageLayout(
-			setupCmdBuffer,
+			m_pFramework->setupCmdBuffer,
 			multisampleTarget.color.image,
 			VK_IMAGE_ASPECT_COLOR_BIT,
 			VK_IMAGE_LAYOUT_UNDEFINED,
@@ -394,13 +375,13 @@
 
 		// Tansform MSAA depth target
 		vkTools::setImageLayout(
-			setupCmdBuffer,
+			m_pFramework->setupCmdBuffer,
 			multisampleTarget.depth.image,
 			VK_IMAGE_ASPECT_DEPTH_BIT | VK_IMAGE_ASPECT_STENCIL_BIT,
 			VK_IMAGE_LAYOUT_UNDEFINED,
 			VK_IMAGE_LAYOUT_DEPTH_STENCIL_ATTACHMENT_OPTIMAL);
 
-		flushSetupCommandBuffer();
+		m_pFramework->flushSetupCommandBuffer();
 
 		VkCommandBufferBeginInfo cmdBufInfo = vkTools::initializers::commandBufferBeginInfo();
 
@@ -424,19 +405,19 @@
 
 			vkTools::checkResult(vkBeginCommandBuffer(m_pFramework->drawCmdBuffers[i], &cmdBufInfo));
 
-<<<<<<< HEAD
-			// todo : don't transform on each command buffer
-			vkTools::setImageLayout(
-				m_pFramework->drawCmdBuffers[i],
-				multisampleTarget.image,
-				VK_IMAGE_ASPECT_COLOR_BIT,
-				VK_IMAGE_LAYOUT_UNDEFINED,
-				VK_IMAGE_LAYOUT_COLOR_ATTACHMENT_OPTIMAL);
-
+//<<<<<<< HEAD
+//			// todo : don't transform on each command buffer
+//			vkTools::setImageLayout(
+//				m_pFramework->drawCmdBuffers[i],
+//				multisampleTarget.image,
+//				VK_IMAGE_ASPECT_COLOR_BIT,
+//				VK_IMAGE_LAYOUT_UNDEFINED,
+//				VK_IMAGE_LAYOUT_COLOR_ATTACHMENT_OPTIMAL);
+//
+//			vkCmdBeginRenderPass(m_pFramework->drawCmdBuffers[i], &renderPassBeginInfo, VK_SUBPASS_CONTENTS_INLINE);
+//=======
 			vkCmdBeginRenderPass(m_pFramework->drawCmdBuffers[i], &renderPassBeginInfo, VK_SUBPASS_CONTENTS_INLINE);
-=======
-			vkCmdBeginRenderPass(drawCmdBuffers[i], &renderPassBeginInfo, VK_SUBPASS_CONTENTS_INLINE);
->>>>>>> 79df037c
+//>>>>>>> 79df037c92dd3235c36dd9aefd387e901c1f2834
 
 			VkViewport viewport = vkTools::initializers::viewport((float)m_pFramework->ScreenRect.Width, (float)m_pFramework->ScreenRect.Height, 0.0f, 1.0f);
 			vkCmdSetViewport(m_pFramework->drawCmdBuffers[i], 0, 1, &viewport);
