/*
 * Vulkan Example - Using Multi sampling with VK_KHR_dynamic_rendering
 *
 * Copyright (C) 2025 by Sascha Willems - www.saschawillems.de
 *
 * This code is licensed under the MIT license (MIT) (http://opensource.org/licenses/MIT)
 */

#include "vulkanexamplebase.h"
#include "VulkanglTFModel.h"

class VulkanExample : public VulkanExampleBase
{
public:
	PFN_vkCmdBeginRenderingKHR vkCmdBeginRenderingKHR{ VK_NULL_HANDLE };
	PFN_vkCmdEndRenderingKHR vkCmdEndRenderingKHR{ VK_NULL_HANDLE };

	VkPhysicalDeviceDynamicRenderingFeaturesKHR enabledDynamicRenderingFeaturesKHR{};

	vkglTF::Model model;

	const VkSampleCountFlagBits multiSampleCount = VK_SAMPLE_COUNT_4_BIT;

	struct UniformData {
		glm::mat4 projection;
		glm::mat4 modelView;
		glm::vec4 viewPos;
	} uniformData;
	vks::Buffer uniformBuffer;

	VkPipeline pipeline{ VK_NULL_HANDLE };
	VkPipelineLayout pipelineLayout{ VK_NULL_HANDLE };
	VkDescriptorSet descriptorSet{ VK_NULL_HANDLE };
	VkDescriptorSetLayout descriptorSetLayout{ VK_NULL_HANDLE };

	// Intermediate images used for multi sampling
	struct Image {
		VkImage image{ VK_NULL_HANDLE };
		VkImageView view{ VK_NULL_HANDLE };
		VkDeviceMemory memory{ VK_NULL_HANDLE };
	};
	Image renderImage;

	VulkanExample() : VulkanExampleBase()
	{
		title = "Multi sampling with dynamic rendering";
		camera.type = Camera::CameraType::lookat;
		camera.setPosition(glm::vec3(0.0f, 0.0f, -10.0f));
		camera.setRotation(glm::vec3(-7.5f, 72.0f, 0.0f));
		camera.setPerspective(60.0f, (float)width / (float)height, 0.1f, 256.0f);
		settings.overlay = false;

		enabledInstanceExtensions.push_back(VK_KHR_GET_PHYSICAL_DEVICE_PROPERTIES_2_EXTENSION_NAME);

		// The sample uses the extension (instead of Vulkan 1.2, where dynamic rendering is core)
		enabledDeviceExtensions.push_back(VK_KHR_DYNAMIC_RENDERING_EXTENSION_NAME);
		enabledDeviceExtensions.push_back(VK_KHR_MAINTENANCE2_EXTENSION_NAME);
		enabledDeviceExtensions.push_back(VK_KHR_MULTIVIEW_EXTENSION_NAME);
		enabledDeviceExtensions.push_back(VK_KHR_CREATE_RENDERPASS_2_EXTENSION_NAME);
		enabledDeviceExtensions.push_back(VK_KHR_DEPTH_STENCIL_RESOLVE_EXTENSION_NAME);

		// in addition to the extension, the feature needs to be explicitly enabled too by chaining the extension structure into device creation
		enabledDynamicRenderingFeaturesKHR.sType = VK_STRUCTURE_TYPE_PHYSICAL_DEVICE_DYNAMIC_RENDERING_FEATURES_KHR;
		enabledDynamicRenderingFeaturesKHR.dynamicRendering = VK_TRUE;

		deviceCreatepNextChain = &enabledDynamicRenderingFeaturesKHR;
	}

	~VulkanExample() override
	{
		if (device) {
			vkDestroyPipeline(device, pipeline, nullptr);
			vkDestroyPipelineLayout(device, pipelineLayout, nullptr);
			vkDestroyDescriptorSetLayout(device, descriptorSetLayout, nullptr);
			uniformBuffer.destroy();
			vkDestroyImage(device, renderImage.image, nullptr);
			vkDestroyImageView(device, renderImage.view, nullptr);
			vkFreeMemory(device, renderImage.memory, nullptr);
		}
	}

	void setupRenderPass() override
	{
		// With VK_KHR_dynamic_rendering we no longer need a render pass, so we can skip the sample base render pass setup
		renderPass = VK_NULL_HANDLE;
	}

	void setupFrameBuffer() override
	{
		// With VK_KHR_dynamic_rendering we no longer need a frame buffer, so we can so skip the sample base framebuffer setup
		// For multi sampling we need intermediate images that are then resolved to the final presentation image 
		vkDestroyImage(device, renderImage.image, nullptr);
		vkDestroyImageView(device, renderImage.view, nullptr);
		vkFreeMemory(device, renderImage.memory, nullptr);
		VkImageCreateInfo renderImageCI = vks::initializers::imageCreateInfo();
		renderImageCI.imageType = VK_IMAGE_TYPE_2D;
		renderImageCI.format = swapChain.colorFormat;
		renderImageCI.extent = { width, height, 1 };
		renderImageCI.mipLevels = 1;
		renderImageCI.arrayLayers = 1;
		renderImageCI.samples = multiSampleCount;
		renderImageCI.tiling = VK_IMAGE_TILING_OPTIMAL;
		renderImageCI.usage = VK_IMAGE_USAGE_COLOR_ATTACHMENT_BIT | VK_IMAGE_USAGE_TRANSFER_SRC_BIT;
		renderImageCI.initialLayout = VK_IMAGE_LAYOUT_UNDEFINED;
		VK_CHECK_RESULT(vkCreateImage(device, &renderImageCI, nullptr, &renderImage.image));
		VkMemoryRequirements memReqs{};
		vkGetImageMemoryRequirements(device, renderImage.image, &memReqs);
		VkMemoryAllocateInfo memAllloc{};
		memAllloc.sType = VK_STRUCTURE_TYPE_MEMORY_ALLOCATE_INFO;
		memAllloc.allocationSize = memReqs.size;
		memAllloc.memoryTypeIndex = vulkanDevice->getMemoryType(memReqs.memoryTypeBits, VK_MEMORY_PROPERTY_DEVICE_LOCAL_BIT);
		VK_CHECK_RESULT(vkAllocateMemory(device, &memAllloc, nullptr, &renderImage.memory));
		VK_CHECK_RESULT(vkBindImageMemory(device, renderImage.image, renderImage.memory, 0));
		VkImageViewCreateInfo imageViewCI = vks::initializers::imageViewCreateInfo();
		imageViewCI.viewType = VK_IMAGE_VIEW_TYPE_2D;
		imageViewCI.image = renderImage.image;
		imageViewCI.format = swapChain.colorFormat;
		imageViewCI.subresourceRange = { VK_IMAGE_ASPECT_COLOR_BIT, 0, 1, 0, 1 };
		VK_CHECK_RESULT(vkCreateImageView(device, &imageViewCI, nullptr, &renderImage.view));
	}

	// We need to override the default depth/stencil setup to create a depth image that supports multi sampling
	void setupDepthStencil() override
	{
		VkImageCreateInfo imageCI{};
		imageCI.sType = VK_STRUCTURE_TYPE_IMAGE_CREATE_INFO;
		imageCI.imageType = VK_IMAGE_TYPE_2D;
		imageCI.format = depthFormat;
		imageCI.extent = { width, height, 1 };
		imageCI.mipLevels = 1;
		imageCI.arrayLayers = 1;
		imageCI.samples = multiSampleCount;
		imageCI.tiling = VK_IMAGE_TILING_OPTIMAL;
		imageCI.usage = VK_IMAGE_USAGE_DEPTH_STENCIL_ATTACHMENT_BIT;
		VK_CHECK_RESULT(vkCreateImage(device, &imageCI, nullptr, &depthStencil.image));
		VkMemoryRequirements memReqs{};
		vkGetImageMemoryRequirements(device, depthStencil.image, &memReqs);
		VkMemoryAllocateInfo memAllloc{};
		memAllloc.sType = VK_STRUCTURE_TYPE_MEMORY_ALLOCATE_INFO;
		memAllloc.allocationSize = memReqs.size;
		memAllloc.memoryTypeIndex = vulkanDevice->getMemoryType(memReqs.memoryTypeBits, VK_MEMORY_PROPERTY_DEVICE_LOCAL_BIT);
		VK_CHECK_RESULT(vkAllocateMemory(device, &memAllloc, nullptr, &depthStencil.memory));
		VK_CHECK_RESULT(vkBindImageMemory(device, depthStencil.image, depthStencil.memory, 0));
		VkImageViewCreateInfo depthImageViewCI{};
		depthImageViewCI.sType = VK_STRUCTURE_TYPE_IMAGE_VIEW_CREATE_INFO;
		depthImageViewCI.viewType = VK_IMAGE_VIEW_TYPE_2D;
		depthImageViewCI.image = depthStencil.image;
		depthImageViewCI.format = depthFormat;
		depthImageViewCI.subresourceRange.baseMipLevel = 0;
		depthImageViewCI.subresourceRange.levelCount = 1;
		depthImageViewCI.subresourceRange.baseArrayLayer = 0;
		depthImageViewCI.subresourceRange.layerCount = 1;
		depthImageViewCI.subresourceRange.aspectMask = VK_IMAGE_ASPECT_DEPTH_BIT;
		// Stencil aspect should only be set on depth + stencil formats (VK_FORMAT_D16_UNORM_S8_UINT..VK_FORMAT_D32_SFLOAT_S8_UINT
		if (depthFormat >= VK_FORMAT_D16_UNORM_S8_UINT) {
			depthImageViewCI.subresourceRange.aspectMask |= VK_IMAGE_ASPECT_STENCIL_BIT;
		}
		VK_CHECK_RESULT(vkCreateImageView(device, &depthImageViewCI, nullptr, &depthStencil.view));
	}

	// Enable physical device features required for this example
<<<<<<< HEAD
	virtual void getEnabledFeatures() override
=======
	void getEnabledFeatures() override
>>>>>>> 02ed0eeb
	{
		// Enable anisotropic filtering if supported
		if (deviceFeatures.samplerAnisotropy) {
			enabledFeatures.samplerAnisotropy = VK_TRUE;
		};
	}

	void loadAssets()
	{
		const uint32_t glTFLoadingFlags = vkglTF::FileLoadingFlags::PreTransformVertices | vkglTF::FileLoadingFlags::PreMultiplyVertexColors | vkglTF::FileLoadingFlags::FlipY;
		model.loadFromFile(getAssetPath() + "models/voyager.gltf", vulkanDevice, queue, glTFLoadingFlags);
	}

	void buildCommandBuffers() override
	{
		VkCommandBufferBeginInfo cmdBufInfo = vks::initializers::commandBufferBeginInfo();

		for (int32_t i = 0; i < drawCmdBuffers.size(); ++i)
		{
			VK_CHECK_RESULT(vkBeginCommandBuffer(drawCmdBuffers[i], &cmdBufInfo));

			// With dynamic rendering there are no subpass dependencies, so we need to take care of proper layout transitions by using barriers
			// This set of barriers prepares the color and depth images for output
			vks::tools::insertImageMemoryBarrier(
				drawCmdBuffers[i],
				renderImage.image,
				0,
				VK_ACCESS_COLOR_ATTACHMENT_READ_BIT | VK_ACCESS_COLOR_ATTACHMENT_WRITE_BIT,
				VK_IMAGE_LAYOUT_UNDEFINED,
				VK_IMAGE_LAYOUT_GENERAL,
				VK_PIPELINE_STAGE_TOP_OF_PIPE_BIT,
				VK_PIPELINE_STAGE_COLOR_ATTACHMENT_OUTPUT_BIT,
				VkImageSubresourceRange{ VK_IMAGE_ASPECT_COLOR_BIT, 0, 1, 0, 1 });
			vks::tools::insertImageMemoryBarrier(
				drawCmdBuffers[i],
				depthStencil.image,
				0,
				VK_ACCESS_DEPTH_STENCIL_ATTACHMENT_WRITE_BIT,
				VK_IMAGE_LAYOUT_UNDEFINED,
				VK_IMAGE_LAYOUT_DEPTH_STENCIL_ATTACHMENT_OPTIMAL,
				VK_PIPELINE_STAGE_EARLY_FRAGMENT_TESTS_BIT | VK_PIPELINE_STAGE_LATE_FRAGMENT_TESTS_BIT,
				VK_PIPELINE_STAGE_EARLY_FRAGMENT_TESTS_BIT | VK_PIPELINE_STAGE_LATE_FRAGMENT_TESTS_BIT,
				VkImageSubresourceRange{ VK_IMAGE_ASPECT_DEPTH_BIT | VK_IMAGE_ASPECT_STENCIL_BIT, 0, 1, 0, 1 });

			// New structures are used to define the attachments used in dynamic rendering
			VkRenderingAttachmentInfoKHR colorAttachment{};
			colorAttachment.sType = VK_STRUCTURE_TYPE_RENDERING_ATTACHMENT_INFO_KHR;
			colorAttachment.imageLayout = VK_IMAGE_LAYOUT_COLOR_ATTACHMENT_OPTIMAL;
			colorAttachment.loadOp = VK_ATTACHMENT_LOAD_OP_CLEAR;
			colorAttachment.storeOp = VK_ATTACHMENT_STORE_OP_STORE;
			colorAttachment.clearValue.color = { 0.0f,0.0f,0.0f,0.0f };
			// When multi sampling is used, we use intermediate images to render and resolve to the swap chain images
			colorAttachment.imageView = renderImage.view;
			colorAttachment.resolveMode = VK_RESOLVE_MODE_AVERAGE_BIT;
			colorAttachment.resolveImageView = swapChain.imageViews[i];
			colorAttachment.resolveImageLayout = VK_IMAGE_LAYOUT_GENERAL;

			// A single depth stencil attachment info can be used, but they can also be specified separately.
			// When both are specified separately, the only requirement is that the image view is identical.			
			VkRenderingAttachmentInfoKHR depthStencilAttachment{};
			depthStencilAttachment.sType = VK_STRUCTURE_TYPE_RENDERING_ATTACHMENT_INFO_KHR;
			depthStencilAttachment.imageView = depthStencil.view;
			depthStencilAttachment.imageLayout = VK_IMAGE_LAYOUT_DEPTH_STENCIL_ATTACHMENT_OPTIMAL;
			depthStencilAttachment.loadOp = VK_ATTACHMENT_LOAD_OP_CLEAR;
			depthStencilAttachment.storeOp = VK_ATTACHMENT_STORE_OP_STORE;
			depthStencilAttachment.clearValue.depthStencil = { 1.0f,  0 };

			VkRenderingInfoKHR renderingInfo{};
			renderingInfo.sType = VK_STRUCTURE_TYPE_RENDERING_INFO_KHR;
			renderingInfo.renderArea = { 0, 0, width, height };
			renderingInfo.layerCount = 1;
			renderingInfo.colorAttachmentCount = 1;
			renderingInfo.pColorAttachments = &colorAttachment;
			renderingInfo.pDepthAttachment = &depthStencilAttachment;
			renderingInfo.pStencilAttachment = &depthStencilAttachment;

			// Begin dynamic rendering
			vkCmdBeginRenderingKHR(drawCmdBuffers[i], &renderingInfo);

			VkViewport viewport = vks::initializers::viewport((float)width, (float)height, 0.0f, 1.0f);
			vkCmdSetViewport(drawCmdBuffers[i], 0, 1, &viewport);

			VkRect2D scissor = vks::initializers::rect2D(width, height, 0, 0);
			vkCmdSetScissor(drawCmdBuffers[i], 0, 1, &scissor);

			vkCmdBindDescriptorSets(drawCmdBuffers[i], VK_PIPELINE_BIND_POINT_GRAPHICS, pipelineLayout, 0, 1, &descriptorSet, 0, nullptr);
			vkCmdBindPipeline(drawCmdBuffers[i], VK_PIPELINE_BIND_POINT_GRAPHICS, pipeline);

			model.draw(drawCmdBuffers[i], vkglTF::RenderFlags::BindImages, pipelineLayout);
			
			drawUI(drawCmdBuffers[i]);

			// End dynamic rendering
			vkCmdEndRenderingKHR(drawCmdBuffers[i]);

			// This set of barriers prepares the color image for presentation, we don't need to care for the depth image
			vks::tools::insertImageMemoryBarrier(
				drawCmdBuffers[i],
				swapChain.images[i],
				VK_ACCESS_COLOR_ATTACHMENT_WRITE_BIT,
				0,
				VK_IMAGE_LAYOUT_UNDEFINED,
				VK_IMAGE_LAYOUT_PRESENT_SRC_KHR,
				VK_PIPELINE_STAGE_COLOR_ATTACHMENT_OUTPUT_BIT,
				VK_PIPELINE_STAGE_BOTTOM_OF_PIPE_BIT,
				VkImageSubresourceRange{ VK_IMAGE_ASPECT_COLOR_BIT, 0, 1, 0, 1 });

			VK_CHECK_RESULT(vkEndCommandBuffer(drawCmdBuffers[i]));
		}
	}

	void setupDescriptors()
	{	
		// Pool
		std::vector<VkDescriptorPoolSize> poolSizes = {
			vks::initializers::descriptorPoolSize(VK_DESCRIPTOR_TYPE_UNIFORM_BUFFER, 1),
		};
		VkDescriptorPoolCreateInfo descriptorPoolInfo = vks::initializers::descriptorPoolCreateInfo(poolSizes, 1);
		VK_CHECK_RESULT(vkCreateDescriptorPool(device, &descriptorPoolInfo, nullptr, &descriptorPool));
		// Layout
		const std::vector<VkDescriptorSetLayoutBinding> setLayoutBindings = {
			// Binding 0 : Vertex shader uniform buffer
			vks::initializers::descriptorSetLayoutBinding(VK_DESCRIPTOR_TYPE_UNIFORM_BUFFER, VK_SHADER_STAGE_VERTEX_BIT, 0),
		};
		VkDescriptorSetLayoutCreateInfo descriptorLayout = vks::initializers::descriptorSetLayoutCreateInfo(setLayoutBindings);
		VK_CHECK_RESULT(vkCreateDescriptorSetLayout(device, &descriptorLayout, nullptr, &descriptorSetLayout));
		// Set
		VkDescriptorSetAllocateInfo allocInfo = vks::initializers::descriptorSetAllocateInfo(descriptorPool, &descriptorSetLayout, 1);
		VK_CHECK_RESULT(vkAllocateDescriptorSets(device, &allocInfo, &descriptorSet));
		std::vector<VkWriteDescriptorSet> writeDescriptorSets = {
			// Binding 0 : Vertex shader uniform buffer
			vks::initializers::writeDescriptorSet(descriptorSet, VK_DESCRIPTOR_TYPE_UNIFORM_BUFFER, 0, &uniformBuffer.descriptor),
		};
		vkUpdateDescriptorSets(device, static_cast<uint32_t>(writeDescriptorSets.size()), writeDescriptorSets.data(), 0, nullptr);
	}

	void preparePipelines()
	{
		// Layout
		// Uses set 0 for passing vertex shader ubo and set 1 for fragment shader images (taken from glTF model)
		const std::vector<VkDescriptorSetLayout> setLayouts = {
			descriptorSetLayout,
			vkglTF::descriptorSetLayoutImage,
		};
		VkPipelineLayoutCreateInfo pipelineLayoutCreateInfo = vks::initializers::pipelineLayoutCreateInfo(setLayouts.data(), 2);
		VK_CHECK_RESULT(vkCreatePipelineLayout(device, &pipelineLayoutCreateInfo, nullptr, &pipelineLayout));

		// Pipeline
		VkPipelineInputAssemblyStateCreateInfo inputAssemblyState = vks::initializers::pipelineInputAssemblyStateCreateInfo(VK_PRIMITIVE_TOPOLOGY_TRIANGLE_LIST, 0, VK_FALSE);
		VkPipelineRasterizationStateCreateInfo rasterizationState = vks::initializers::pipelineRasterizationStateCreateInfo(VK_POLYGON_MODE_FILL, VK_CULL_MODE_NONE, VK_FRONT_FACE_COUNTER_CLOCKWISE, 0);
		VkPipelineColorBlendAttachmentState blendAttachmentState = vks::initializers::pipelineColorBlendAttachmentState(0xf, VK_FALSE);
		VkPipelineColorBlendStateCreateInfo colorBlendState = vks::initializers::pipelineColorBlendStateCreateInfo(1, &blendAttachmentState);
		VkPipelineDepthStencilStateCreateInfo depthStencilState = vks::initializers::pipelineDepthStencilStateCreateInfo(VK_TRUE, VK_TRUE, VK_COMPARE_OP_LESS_OR_EQUAL);
		VkPipelineViewportStateCreateInfo viewportState = vks::initializers::pipelineViewportStateCreateInfo(1, 1, 0);
		VkPipelineMultisampleStateCreateInfo multisampleState = vks::initializers::pipelineMultisampleStateCreateInfo(multiSampleCount, 0);
		std::vector<VkDynamicState> dynamicStateEnables = { VK_DYNAMIC_STATE_VIEWPORT, VK_DYNAMIC_STATE_SCISSOR };
		VkPipelineDynamicStateCreateInfo dynamicState = vks::initializers::pipelineDynamicStateCreateInfo(dynamicStateEnables);
		std::array<VkPipelineShaderStageCreateInfo, 2> shaderStages{};

		// We no longer need to set a renderpass for the pipeline create info
		VkGraphicsPipelineCreateInfo pipelineCI = vks::initializers::pipelineCreateInfo();
		pipelineCI.layout = pipelineLayout;
		pipelineCI.pInputAssemblyState = &inputAssemblyState;
		pipelineCI.pRasterizationState = &rasterizationState;
		pipelineCI.pColorBlendState = &colorBlendState;
		pipelineCI.pMultisampleState = &multisampleState;
		pipelineCI.pViewportState = &viewportState;
		pipelineCI.pDepthStencilState = &depthStencilState;
		pipelineCI.pDynamicState = &dynamicState;
		pipelineCI.stageCount = static_cast<uint32_t>(shaderStages.size());
		pipelineCI.pStages = shaderStages.data();
		pipelineCI.pVertexInputState = vkglTF::Vertex::getPipelineVertexInputState({ vkglTF::VertexComponent::Position, vkglTF::VertexComponent::Normal, vkglTF::VertexComponent::UV });

		// New create info to define color, depth and stencil attachments at pipeline create time
		VkPipelineRenderingCreateInfoKHR pipelineRenderingCreateInfo{};
		pipelineRenderingCreateInfo.sType = VK_STRUCTURE_TYPE_PIPELINE_RENDERING_CREATE_INFO_KHR;
		pipelineRenderingCreateInfo.colorAttachmentCount = 1;
		pipelineRenderingCreateInfo.pColorAttachmentFormats = &swapChain.colorFormat;
		pipelineRenderingCreateInfo.depthAttachmentFormat = depthFormat;
		pipelineRenderingCreateInfo.stencilAttachmentFormat = depthFormat;
		// Chain into the pipeline creat einfo
		pipelineCI.pNext = &pipelineRenderingCreateInfo;

		shaderStages[0] = loadShader(getShadersPath() + "dynamicrendering/texture.vert.spv", VK_SHADER_STAGE_VERTEX_BIT);
		shaderStages[1] = loadShader(getShadersPath() + "dynamicrendering/texture.frag.spv", VK_SHADER_STAGE_FRAGMENT_BIT);
		VK_CHECK_RESULT(vkCreateGraphicsPipelines(device, pipelineCache, 1, &pipelineCI, nullptr, &pipeline));
	}

	// Prepare and initialize uniform buffer containing shader uniforms
	void prepareUniformBuffers()
	{
		VK_CHECK_RESULT(vulkanDevice->createBuffer(VK_BUFFER_USAGE_UNIFORM_BUFFER_BIT, VK_MEMORY_PROPERTY_HOST_VISIBLE_BIT | VK_MEMORY_PROPERTY_HOST_COHERENT_BIT, &uniformBuffer, sizeof(uniformData), &uniformData));
		VK_CHECK_RESULT(uniformBuffer.map());
		updateUniformBuffers();
	}

	void updateUniformBuffers()
	{
		uniformData.projection = camera.matrices.perspective;
		uniformData.modelView = camera.matrices.view;
		uniformData.viewPos = camera.viewPos;
		memcpy(uniformBuffer.mapped, &uniformData, sizeof(uniformData));
	}

	void prepare() override
	{
		VulkanExampleBase::prepare();

		// Since we use an extension, we need to expliclity load the function pointers for extension related Vulkan commands
		vkCmdBeginRenderingKHR = reinterpret_cast<PFN_vkCmdBeginRenderingKHR>(vkGetDeviceProcAddr(device, "vkCmdBeginRenderingKHR"));
		vkCmdEndRenderingKHR = reinterpret_cast<PFN_vkCmdEndRenderingKHR>(vkGetDeviceProcAddr(device, "vkCmdEndRenderingKHR"));

		loadAssets();
		prepareUniformBuffers();
		setupDescriptors();
		preparePipelines();
		buildCommandBuffers();
		prepared = true;
	}

	void draw()
	{
		VulkanExampleBase::prepareFrame();
		submitInfo.commandBufferCount = 1;
		submitInfo.pCommandBuffers = &drawCmdBuffers[currentBuffer];
		VK_CHECK_RESULT(vkQueueSubmit(queue, 1, &submitInfo, VK_NULL_HANDLE));
		VulkanExampleBase::submitFrame();
	}

<<<<<<< HEAD
	virtual void render() override
=======
	void render() override
>>>>>>> 02ed0eeb
	{
		if (!prepared)
			return;
		updateUniformBuffers();
		draw();
	}
};

VULKAN_EXAMPLE_MAIN()<|MERGE_RESOLUTION|>--- conflicted
+++ resolved
@@ -159,11 +159,7 @@
 	}
 
 	// Enable physical device features required for this example
-<<<<<<< HEAD
-	virtual void getEnabledFeatures() override
-=======
 	void getEnabledFeatures() override
->>>>>>> 02ed0eeb
 	{
 		// Enable anisotropic filtering if supported
 		if (deviceFeatures.samplerAnisotropy) {
@@ -393,11 +389,7 @@
 		VulkanExampleBase::submitFrame();
 	}
 
-<<<<<<< HEAD
-	virtual void render() override
-=======
 	void render() override
->>>>>>> 02ed0eeb
 	{
 		if (!prepared)
 			return;
