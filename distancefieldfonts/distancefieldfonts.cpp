/*
* Vulkan Example - Font rendering using signed distance fields
*
* Font generated using https://github.com/libgdx/libgdx/wiki/Hiero
*
* Copyright (C) 2016 by Sascha Willems - www.saschawillems.de
*
* This code is licensed under the MIT license (MIT) (http://opensource.org/licenses/MIT)
*/

#include <stdio.h>
#include <stdlib.h>
#include <string.h>
#include <sstream>
#include <assert.h>
#include <vector>
#include <array>

#define GLM_FORCE_RADIANS
#define GLM_FORCE_DEPTH_ZERO_TO_ONE
#include <glm/glm.hpp>
#include <glm/gtc/matrix_transform.hpp>

#include <vulkan/vulkan.h>
#include "vulkanexamplebase.h"

#define VERTEX_BUFFER_BIND_ID 0
#define ENABLE_VALIDATION false

// Vertex layout for this example
struct Vertex {
	float pos[3];
	float uv[2];
};

// AngelCode .fnt format structs and classes
struct bmchar {
	uint32_t x, y;
	uint32_t width;
	uint32_t height;
	int32_t xoffset;
	int32_t yoffset;
	int32_t xadvance;
	uint32_t page;
};

// Quick and dirty : complete ASCII table
// Only chars present in the .fnt are filled with data!
std::array<bmchar, 255> fontChars;

int32_t nextValuePair(std::stringstream *stream)
{
	std::string pair;
	*stream >> pair;
	uint32_t spos = (uint32_t)pair.find("=");
	std::string value = pair.substr(spos + 1);
	int32_t val = std::stoi(value);
	return val;
}

void parsebmFont()
{
	const char *filename = "../data/font.fnt";

	std::ifstream fstream(filename);
	assert(fstream.good());

	while (!fstream.eof())
	{
		std::string line;
		std::stringstream lineStream;
		std::getline(fstream, line);
		lineStream << line;

		std::string info;
		lineStream >> info;

		if (info == "char")
		{
			std::string pair;

			// char id
			uint32_t charid = nextValuePair(&lineStream);
			// Char properties
			fontChars[charid].x = nextValuePair(&lineStream);
			fontChars[charid].y = nextValuePair(&lineStream);
			fontChars[charid].width = nextValuePair(&lineStream);
			fontChars[charid].height = nextValuePair(&lineStream);
			fontChars[charid].xoffset = nextValuePair(&lineStream);
			fontChars[charid].yoffset = nextValuePair(&lineStream);
			fontChars[charid].xadvance = nextValuePair(&lineStream);
			fontChars[charid].page = nextValuePair(&lineStream);
		}
	}

}

class VulkanExample : public VulkanExampleBase
{
public:
	bool splitScreen = true;

	struct {
		vkTools::VulkanTexture fontSDF;
		vkTools::VulkanTexture fontBitmap;
	} textures;

	struct {
		VkBuffer buf;
		VkDeviceMemory mem;
		VkPipelineVertexInputStateCreateInfo inputState;
		std::vector<VkVertexInputBindingDescription> bindingDescriptions;
		std::vector<VkVertexInputAttributeDescription> attributeDescriptions;
	} vertices;

	struct {
		int count;
		VkBuffer buf;
		VkDeviceMemory mem;
	} indices;

	struct {
		vkTools::UniformData vs;
		vkTools::UniformData fs;
	} uniformData;

	struct {
		glm::mat4 projection;
		glm::mat4 model;
	} uboVS;

	struct {
		glm::vec4 outlineColor = glm::vec4(1.0f, 0.0f, 0.0f, 0.0f);
		float outlineWidth = 0.6f;
		float outline = true;
	} uboFS;

	struct {
		VkPipeline sdf;
		VkPipeline bitmap;
	} pipelines;

	struct {
		VkDescriptorSet sdf;
		VkDescriptorSet bitmap;
	} descriptorSets;

	VkPipelineLayout pipelineLayout;
	VkDescriptorSetLayout descriptorSetLayout;

	VulkanExample() : VulkanExampleBase(ENABLE_VALIDATION)
	{
		zoom = -1.5f;
		rotation = { 0.0f, 0.0f, 0.0f };
		title = "Vulkan Example - Distance field fonts";
	}

	~VulkanExample()
	{
		// Clean up used Vulkan resources 
		// Note : Inherited destructor cleans up resources stored in base class

		// Clean up texture resources
		textureLoader->destroyTexture(textures.fontSDF);
		textureLoader->destroyTexture(textures.fontBitmap);

		vkDestroyPipeline(device, pipelines.sdf, nullptr);

		vkDestroyPipelineLayout(device, pipelineLayout, nullptr);
		vkDestroyDescriptorSetLayout(device, descriptorSetLayout, nullptr);

		vkDestroyBuffer(device, vertices.buf, nullptr);
		vkFreeMemory(device, vertices.mem, nullptr);

		vkDestroyBuffer(device, indices.buf, nullptr);
		vkFreeMemory(device, indices.mem, nullptr);

		vkDestroyBuffer(device, uniformData.vs.buffer, nullptr);
		vkFreeMemory(device, uniformData.vs.memory, nullptr);
	}

	void loadTextures()
	{
		textureLoader->loadTexture(
			"./../data/textures/font_sdf_rgba.ktx",
			VK_FORMAT_R8G8B8A8_UNORM,
			&textures.fontSDF);
		textureLoader->loadTexture(
			"./../data/textures/font_bitmap_rgba.ktx",
			VK_FORMAT_R8G8B8A8_UNORM,
			&textures.fontBitmap);
	}

	void reBuildCommandBuffers()
	{
		if (!checkCommandBuffers())
		{
			destroyCommandBuffers();
			createCommandBuffers();
		}
		buildCommandBuffers();
	}

	void buildCommandBuffers()
	{
		VkCommandBufferBeginInfo cmdBufInfo = vkTools::initializers::commandBufferBeginInfo();

		VkClearValue clearValues[2];
		clearValues[0].color = defaultClearColor;
		clearValues[1].depthStencil = { 1.0f, 0 };

		VkRenderPassBeginInfo renderPassBeginInfo = vkTools::initializers::renderPassBeginInfo();
		renderPassBeginInfo.renderPass = renderPass;
		renderPassBeginInfo.renderArea.offset.x = 0;
		renderPassBeginInfo.renderArea.offset.y = 0;
		renderPassBeginInfo.renderArea.extent.width  = ScreenProperties.Width;
		renderPassBeginInfo.renderArea.extent.height = ScreenProperties.Height;
		renderPassBeginInfo.clearValueCount = 2;
		renderPassBeginInfo.pClearValues = clearValues;

		VkResult err;

		for (int32_t i = 0; i < drawCmdBuffers.size(); ++i)
		{
			// Set target frame buffer
			renderPassBeginInfo.framebuffer = frameBuffers[i];

			err = vkBeginCommandBuffer(drawCmdBuffers[i], &cmdBufInfo);
			assert(!err);

			vkCmdBeginRenderPass(drawCmdBuffers[i], &renderPassBeginInfo, VK_SUBPASS_CONTENTS_INLINE);

			VkViewport viewport = vkTools::initializers::viewport(
				(float)ScreenProperties.Width,
				(splitScreen) ? (float)ScreenProperties.Height / 2.0f : (float)ScreenProperties.Height,
				0.0f,
				1.0f);
			vkCmdSetViewport(drawCmdBuffers[i], 0, 1, &viewport);

			VkRect2D scissor = vkTools::initializers::rect2D(
				ScreenProperties.Width,
				ScreenProperties.Height,
				0,
				0);
			vkCmdSetScissor(drawCmdBuffers[i], 0, 1, &scissor);

			VkDeviceSize offsets[1] = { 0 };

			// Signed distance field font
			vkCmdBindDescriptorSets(drawCmdBuffers[i], VK_PIPELINE_BIND_POINT_GRAPHICS, pipelineLayout, 0, 1, &descriptorSets.sdf, 0, NULL);
			vkCmdBindPipeline(drawCmdBuffers[i], VK_PIPELINE_BIND_POINT_GRAPHICS, pipelines.sdf);
			vkCmdBindVertexBuffers(drawCmdBuffers[i], VERTEX_BUFFER_BIND_ID, 1, &vertices.buf, offsets);
			vkCmdBindIndexBuffer(drawCmdBuffers[i], indices.buf, 0, VK_INDEX_TYPE_UINT32);
			vkCmdDrawIndexed(drawCmdBuffers[i], indices.count, 1, 0, 0, 0);

			// Linear filtered bitmap font
			if (splitScreen)
			{
				viewport.y = (float)ScreenProperties.Height / 2.0f;
//				viewport.x = (float)ScreenProperties.Width / 2.0f;
				vkCmdSetViewport(drawCmdBuffers[i], 0, 1, &viewport);
				vkCmdBindDescriptorSets(drawCmdBuffers[i], VK_PIPELINE_BIND_POINT_GRAPHICS, pipelineLayout, 0, 1, &descriptorSets.bitmap, 0, NULL);
				vkCmdBindPipeline(drawCmdBuffers[i], VK_PIPELINE_BIND_POINT_GRAPHICS, pipelines.bitmap);
				vkCmdBindVertexBuffers(drawCmdBuffers[i], VERTEX_BUFFER_BIND_ID, 1, &vertices.buf, offsets);
				vkCmdBindIndexBuffer(drawCmdBuffers[i], indices.buf, 0, VK_INDEX_TYPE_UINT32);
				vkCmdDrawIndexed(drawCmdBuffers[i], indices.count, 1, 0, 0, 0);
			}

			vkCmdEndRenderPass(drawCmdBuffers[i]);

			err = vkEndCommandBuffer(drawCmdBuffers[i]);
			assert(!err);
		}
	}

	void draw()
	{
		VkResult err;

		// Get next image in the swap chain (back/front buffer)
		err = swapChain.acquireNextImage(semaphores.presentComplete, &currentBuffer);
		assert(!err);

		submitPostPresentBarrier(swapChain.buffers[currentBuffer].image);

		// Command buffer to be sumitted to the queue
		submitInfo.commandBufferCount = 1;
		submitInfo.pCommandBuffers = &drawCmdBuffers[currentBuffer];

		// Submit to queue
		err = vkQueueSubmit(queue, 1, &submitInfo, VK_NULL_HANDLE);
		assert(!err);

		submitPrePresentBarrier(swapChain.buffers[currentBuffer].image);

		err = swapChain.queuePresent(queue, currentBuffer, semaphores.renderComplete);
		assert(!err);

		err = vkQueueWaitIdle(queue);
		assert(!err);
	}

	// todo : function fill buffer with quads from font

	// Creates a vertex buffer containing quads for the passed text
	void generateText(std:: string text)
	{
		std::vector<Vertex> vertexBuffer;
		std::vector<uint32_t> indexBuffer;
		uint32_t indexOffset = 0;

<<<<<<< HEAD
		std::string text = "Vulkan";

		float w = (float)textures.fontSDF.width;
=======
		float w = textures.fontSDF.width;
>>>>>>> 0b7dd41f

		float posx = 0.0f;
		float posy = 0.0f;

		for (uint32_t i = 0; i < text.size(); i++)
		{
			bmchar *charInfo = &fontChars[(int)text[i]];

			if (charInfo->width == 0)
				charInfo->width = 36;

			float charw = ((float)(charInfo->width) / 36.0f);
			float dimx = 1.0f * charw;
			float charh = ((float)(charInfo->height) / 36.0f);
			float dimy = 1.0f * charh;
			posy = 1.0f - charh;

			float us = charInfo->x / w;
			float ue = (charInfo->x + charInfo->width) / w;
			float ts = charInfo->y / w;
			float te = (charInfo->y + charInfo->height) / w;

			float xo = charInfo->xoffset / 36.0f;
			float yo = charInfo->yoffset / 36.0f;

			vertexBuffer.push_back({ { posx + dimx + xo,  posy + dimy, 0.0f }, { ue, te } });
			vertexBuffer.push_back({ { posx + xo,         posy + dimy, 0.0f }, { us, te } });
			vertexBuffer.push_back({ { posx + xo,         posy,        0.0f }, { us, ts } });
			vertexBuffer.push_back({ { posx + dimx + xo,  posy,        0.0f }, { ue, ts } });

			std::array<uint32_t, 6> indices = { 0,1,2, 2,3,0 };
			for (auto& index : indices)
			{
				indexBuffer.push_back(indexOffset + index);
			}
			indexOffset += 4;

			float advance = ((float)(charInfo->xadvance) / 36.0f);
			posx += advance;
		}
		indices.count = indexBuffer.size();

		// Center
		for (auto& v : vertexBuffer)
		{
			v.pos[0] -= posx / 2.0f;
			v.pos[1] -= 0.5f;
		}

		createBuffer(
			VK_BUFFER_USAGE_VERTEX_BUFFER_BIT,
			vertexBuffer.size() * sizeof(Vertex),
			vertexBuffer.data(),
			&vertices.buf,
			&vertices.mem);

<<<<<<< HEAD
		// Setup indices
	//	std::vector<uint32_t> indexBuffer = { 0,1,2, 2,3,0 };
		indices.count = (int)indexBuffer.size();

=======
>>>>>>> 0b7dd41f
		createBuffer(
			VK_BUFFER_USAGE_INDEX_BUFFER_BIT,
			indexBuffer.size() * sizeof(uint32_t),
			indexBuffer.data(),
			&indices.buf,
			&indices.mem);
	}

	void setupVertexDescriptions()
	{
		// Binding description
		vertices.bindingDescriptions.resize(1);
		vertices.bindingDescriptions[0] =
			vkTools::initializers::vertexInputBindingDescription(
				VERTEX_BUFFER_BIND_ID, 
				sizeof(Vertex), 
				VK_VERTEX_INPUT_RATE_VERTEX);

		// Attribute descriptions
		// Describes memory layout and shader positions
		vertices.attributeDescriptions.resize(2);
		// Location 0 : Position
		vertices.attributeDescriptions[0] =
			vkTools::initializers::vertexInputAttributeDescription(
				VERTEX_BUFFER_BIND_ID,
				0,
				VK_FORMAT_R32G32B32_SFLOAT,
				0);			
		// Location 1 : Texture coordinates
		vertices.attributeDescriptions[1] =
			vkTools::initializers::vertexInputAttributeDescription(
				VERTEX_BUFFER_BIND_ID,
				1,
				VK_FORMAT_R32G32_SFLOAT,
				sizeof(float) * 3);

		vertices.inputState = vkTools::initializers::pipelineVertexInputStateCreateInfo();
		vertices.inputState.vertexBindingDescriptionCount = (uint32_t)vertices.bindingDescriptions.size();
		vertices.inputState.pVertexBindingDescriptions = vertices.bindingDescriptions.data();
		vertices.inputState.vertexAttributeDescriptionCount = (uint32_t)vertices.attributeDescriptions.size();
		vertices.inputState.pVertexAttributeDescriptions = vertices.attributeDescriptions.data();
	}

	void setupDescriptorPool()
	{
		std::vector<VkDescriptorPoolSize> poolSizes =
		{
			vkTools::initializers::descriptorPoolSize(VK_DESCRIPTOR_TYPE_UNIFORM_BUFFER, 4),
			vkTools::initializers::descriptorPoolSize(VK_DESCRIPTOR_TYPE_COMBINED_IMAGE_SAMPLER, 2)
		};

		VkDescriptorPoolCreateInfo descriptorPoolInfo = 
			vkTools::initializers::descriptorPoolCreateInfo(
				(uint32_t)poolSizes.size(),
				poolSizes.data(),
				2);

		VkResult vkRes = vkCreateDescriptorPool(device, &descriptorPoolInfo, nullptr, &descriptorPool);
		assert(!vkRes);
	}

	void setupDescriptorSetLayout()
	{
		std::vector<VkDescriptorSetLayoutBinding> setLayoutBindings = 
		{
			// Binding 0 : Vertex shader uniform buffer
			vkTools::initializers::descriptorSetLayoutBinding(
				VK_DESCRIPTOR_TYPE_UNIFORM_BUFFER, 
				VK_SHADER_STAGE_VERTEX_BIT, 
				0),
			// Binding 1 : Fragment shader image sampler
			vkTools::initializers::descriptorSetLayoutBinding(
				VK_DESCRIPTOR_TYPE_COMBINED_IMAGE_SAMPLER, 
				VK_SHADER_STAGE_FRAGMENT_BIT, 
				1),
			// Binding 2 : Fragment shader uniform buffer
			vkTools::initializers::descriptorSetLayoutBinding(
				VK_DESCRIPTOR_TYPE_UNIFORM_BUFFER,
				VK_SHADER_STAGE_FRAGMENT_BIT,
				2)
		};

		VkDescriptorSetLayoutCreateInfo descriptorLayout = 
			vkTools::initializers::descriptorSetLayoutCreateInfo(
				setLayoutBindings.data(),
				(uint32_t)setLayoutBindings.size());

		VkResult err = vkCreateDescriptorSetLayout(device, &descriptorLayout, nullptr, &descriptorSetLayout);
		assert(!err);

		VkPipelineLayoutCreateInfo pPipelineLayoutCreateInfo =
			vkTools::initializers::pipelineLayoutCreateInfo(
				&descriptorSetLayout,
				1);

		err = vkCreatePipelineLayout(device, &pPipelineLayoutCreateInfo, nullptr, &pipelineLayout);
		assert(!err);
	}

	void setupDescriptorSet()
	{
		VkDescriptorSetAllocateInfo allocInfo = 
			vkTools::initializers::descriptorSetAllocateInfo(
				descriptorPool,
				&descriptorSetLayout,
				1);

		// Signed distance front descriptor set
		VkResult vkRes = vkAllocateDescriptorSets(device, &allocInfo, &descriptorSets.sdf);
		assert(!vkRes);

		// Image descriptor for the color map texture
		VkDescriptorImageInfo texDescriptor =
			vkTools::initializers::descriptorImageInfo(
				textures.fontSDF.sampler,
				textures.fontSDF.view,
				VK_IMAGE_LAYOUT_GENERAL);

		std::vector<VkWriteDescriptorSet> writeDescriptorSets =
		{
			// Binding 0 : Vertex shader uniform buffer
			vkTools::initializers::writeDescriptorSet(
			descriptorSets.sdf,
				VK_DESCRIPTOR_TYPE_UNIFORM_BUFFER, 
				0, 
				&uniformData.vs.descriptor),
			// Binding 1 : Fragment shader texture sampler
			vkTools::initializers::writeDescriptorSet(
				descriptorSets.sdf,
				VK_DESCRIPTOR_TYPE_COMBINED_IMAGE_SAMPLER, 
				1, 
				&texDescriptor),
			// Binding 2 : Fragment shader uniform buffer
			vkTools::initializers::writeDescriptorSet(
				descriptorSets.sdf,
				VK_DESCRIPTOR_TYPE_UNIFORM_BUFFER,
				2,
				&uniformData.fs.descriptor)
		};

		vkUpdateDescriptorSets(device, (uint32_t)writeDescriptorSets.size(), writeDescriptorSets.data(), 0, NULL);

		// Default font rendering descriptor set
		vkRes = vkAllocateDescriptorSets(device, &allocInfo, &descriptorSets.bitmap);
		assert(!vkRes);

		// Image descriptor for the color map texture
		texDescriptor.sampler = textures.fontBitmap.sampler;
		texDescriptor.imageView = textures.fontBitmap.view;

		writeDescriptorSets =
		{
			// Binding 0 : Vertex shader uniform buffer
			vkTools::initializers::writeDescriptorSet(
				descriptorSets.bitmap,
				VK_DESCRIPTOR_TYPE_UNIFORM_BUFFER,
				0,
				&uniformData.vs.descriptor),
			// Binding 1 : Fragment shader texture sampler
			vkTools::initializers::writeDescriptorSet(
				descriptorSets.bitmap,
				VK_DESCRIPTOR_TYPE_COMBINED_IMAGE_SAMPLER,
				1,
				&texDescriptor)
		};

		vkUpdateDescriptorSets(device, (uint32_t)writeDescriptorSets.size(), writeDescriptorSets.data(), 0, NULL);
	}

	void preparePipelines()
	{
		VkPipelineInputAssemblyStateCreateInfo inputAssemblyState =
			vkTools::initializers::pipelineInputAssemblyStateCreateInfo(
				VK_PRIMITIVE_TOPOLOGY_TRIANGLE_LIST,
				0,
				VK_FALSE);

		VkPipelineRasterizationStateCreateInfo rasterizationState =
			vkTools::initializers::pipelineRasterizationStateCreateInfo(
				VK_POLYGON_MODE_FILL,
				VK_CULL_MODE_NONE,
				VK_FRONT_FACE_COUNTER_CLOCKWISE,
				0);

		VkPipelineColorBlendAttachmentState blendAttachmentState =
			vkTools::initializers::pipelineColorBlendAttachmentState(
				0xf,
				VK_TRUE);

		blendAttachmentState.colorBlendOp = VK_BLEND_OP_ADD;
		blendAttachmentState.srcColorBlendFactor = VK_BLEND_FACTOR_SRC_COLOR;
		blendAttachmentState.dstColorBlendFactor = VK_BLEND_FACTOR_ONE_MINUS_SRC_COLOR;
		blendAttachmentState.alphaBlendOp = VK_BLEND_OP_ADD;
		blendAttachmentState.srcAlphaBlendFactor = VK_BLEND_FACTOR_SRC_ALPHA;
		blendAttachmentState.dstAlphaBlendFactor = VK_BLEND_FACTOR_ONE_MINUS_SRC_ALPHA;

		VkPipelineColorBlendStateCreateInfo colorBlendState =
			vkTools::initializers::pipelineColorBlendStateCreateInfo(
				1, 
				&blendAttachmentState);

		VkPipelineDepthStencilStateCreateInfo depthStencilState =
			vkTools::initializers::pipelineDepthStencilStateCreateInfo(
				VK_FALSE,
				VK_TRUE,
				VK_COMPARE_OP_LESS_OR_EQUAL);

		VkPipelineViewportStateCreateInfo viewportState =
			vkTools::initializers::pipelineViewportStateCreateInfo(1, 1, 0);

		VkPipelineMultisampleStateCreateInfo multisampleState =
			vkTools::initializers::pipelineMultisampleStateCreateInfo(
				VK_SAMPLE_COUNT_1_BIT,
				0);

		std::vector<VkDynamicState> dynamicStateEnables = {
			VK_DYNAMIC_STATE_VIEWPORT,
			VK_DYNAMIC_STATE_SCISSOR
		};
		VkPipelineDynamicStateCreateInfo dynamicState =
			vkTools::initializers::pipelineDynamicStateCreateInfo(
				dynamicStateEnables.data(),
				(uint32_t)dynamicStateEnables.size(),
				0);

		// Load shaders
		std::array<VkPipelineShaderStageCreateInfo,2> shaderStages;

		shaderStages[0] = loadShader("./../data/shaders/distancefieldfonts/sdf.vert.spv", VK_SHADER_STAGE_VERTEX_BIT);
		shaderStages[1] = loadShader("./../data/shaders/distancefieldfonts/sdf.frag.spv", VK_SHADER_STAGE_FRAGMENT_BIT);

		VkGraphicsPipelineCreateInfo pipelineCreateInfo =
			vkTools::initializers::pipelineCreateInfo(
				pipelineLayout,
				renderPass,
				0);

		pipelineCreateInfo.pVertexInputState = &vertices.inputState;
		pipelineCreateInfo.pInputAssemblyState = &inputAssemblyState;
		pipelineCreateInfo.pRasterizationState = &rasterizationState;
		pipelineCreateInfo.pColorBlendState = &colorBlendState;
		pipelineCreateInfo.pMultisampleState = &multisampleState;
		pipelineCreateInfo.pViewportState = &viewportState;
		pipelineCreateInfo.pDepthStencilState = &depthStencilState;
		pipelineCreateInfo.pDynamicState = &dynamicState;
		pipelineCreateInfo.stageCount = (uint32_t)shaderStages.size();
		pipelineCreateInfo.pStages = shaderStages.data();

		VkResult err = vkCreateGraphicsPipelines(device, pipelineCache, 1, &pipelineCreateInfo, nullptr, &pipelines.sdf);
		assert(!err);

		// Default bitmap font rendering pipeline
		shaderStages[0] = loadShader("./../data/shaders/distancefieldfonts/bitmap.vert.spv", VK_SHADER_STAGE_VERTEX_BIT);
		shaderStages[1] = loadShader("./../data/shaders/distancefieldfonts/bitmap.frag.spv", VK_SHADER_STAGE_FRAGMENT_BIT);
		err = vkCreateGraphicsPipelines(device, pipelineCache, 1, &pipelineCreateInfo, nullptr, &pipelines.bitmap);
		assert(!err);
	}

	// Prepare and initialize uniform buffer containing shader uniforms
	void prepareUniformBuffers()
	{
		// Vertex shader uniform buffer block
		createBuffer(
			VK_BUFFER_USAGE_UNIFORM_BUFFER_BIT,
			sizeof(uboVS),
			&uboVS,
			&uniformData.vs.buffer,
			&uniformData.vs.memory,
			&uniformData.vs.descriptor);

		// Fragment sahder uniform buffer block
		// Contains font rendering parameters
		createBuffer(
			VK_BUFFER_USAGE_UNIFORM_BUFFER_BIT,
			sizeof(uboFS),
			&uboFS,
			&uniformData.fs.buffer,
			&uniformData.fs.memory,
			&uniformData.fs.descriptor);

		updateUniformBuffers();
		updateFontSettings();
	}

	void updateUniformBuffers()
	{
		// Vertex shader
		glm::mat4 viewMatrix = glm::mat4();

		uboVS.projection = glm::perspective(deg_to_rad(splitScreen ? 45.0f : 60.0f), (float)ScreenProperties.Width / (float)(ScreenProperties.Height * ((splitScreen) ? 0.5f : 1.0f)), 0.001f, 256.0f);
		viewMatrix = glm::translate(viewMatrix, glm::vec3(0.0f, 0.0f, splitScreen ? zoom : zoom - 2.0f));

		uboVS.model = glm::mat4();
		uboVS.model = viewMatrix * glm::translate(uboVS.model, glm::vec3(0, 0, 0));
		uboVS.model = glm::rotate(uboVS.model, glm::radians(rotation.x), glm::vec3(1.0f, 0.0f, 0.0f));
		uboVS.model = glm::rotate(uboVS.model, glm::radians(rotation.y), glm::vec3(0.0f, 1.0f, 0.0f));
		uboVS.model = glm::rotate(uboVS.model, glm::radians(rotation.z), glm::vec3(0.0f, 0.0f, 1.0f));

		uint8_t *pData;
		VkResult err = vkMapMemory(device, uniformData.vs.memory, 0, sizeof(uboVS), 0, (void **)&pData);
		assert(!err);
		memcpy(pData, &uboVS, sizeof(uboVS));
		vkUnmapMemory(device, uniformData.vs.memory);
	}

	void updateFontSettings()
	{
		// Fragment shader
		uint8_t *pData;
		VkResult err = vkMapMemory(device, uniformData.fs.memory, 0, sizeof(uboFS), 0, (void **)&pData);
		assert(!err);
		memcpy(pData, &uboFS, sizeof(uboFS));
		vkUnmapMemory(device, uniformData.fs.memory);
	}

	void prepare()
	{
		VulkanExampleBase::prepare();
		parsebmFont();
		loadTextures();
		generateText("Vulkan");
		setupVertexDescriptions();
		prepareUniformBuffers();
		setupDescriptorSetLayout();
		preparePipelines();
		setupDescriptorPool();
		setupDescriptorSet();
		buildCommandBuffers();
		prepared = true;
	}

	virtual void render()
	{
		if (!prepared)
			return;
		vkDeviceWaitIdle(device);
		draw();
		vkDeviceWaitIdle(device);
	}

	virtual void viewChanged()
	{
		updateUniformBuffers();
	}

	void toggleSplitScreen()
	{
		splitScreen = !splitScreen;
		reBuildCommandBuffers();
		updateUniformBuffers();
	}

	void toggleFontOutline()
	{
		uboFS.outline = !uboFS.outline;
		updateFontSettings();
	}

};

VulkanExample *vulkanExample;

#ifdef _WIN32

LRESULT CALLBACK WndProc(HWND hWnd, UINT uMsg, WPARAM wParam, LPARAM lParam)
{
	if (vulkanExample != NULL)
	{
		vulkanExample->handleMessages(hWnd, uMsg, wParam, lParam);
		if (uMsg == WM_KEYDOWN)
		{
			switch (wParam)
			{
			case 0x53:
				vulkanExample->toggleSplitScreen();
				break;
			case 0x4F:
				vulkanExample->toggleFontOutline();
				break;
			}
		}
	}
	return (DefWindowProc(hWnd, uMsg, wParam, lParam));
}

#else 

static void handleEvent(const xcb_generic_event_t *event)
{
	if (vulkanExample != NULL)
	{
		vulkanExample->handleEvent(event);
	}
}
#endif

#ifdef _WIN32
int APIENTRY WinMain(HINSTANCE hInstance, HINSTANCE hPrevInstance, LPSTR pCmdLine, int nCmdShow)
#else
int main(const int argc, const char *argv[])
#endif
{
	vulkanExample = new VulkanExample();
#ifdef _WIN32
	vulkanExample->setupWindow(hInstance, WndProc);
#else
	vulkanExample->setupWindow();
#endif
	vulkanExample->initSwapchain();
	vulkanExample->prepare();
	vulkanExample->renderLoop();
	delete(vulkanExample);
	return 0;
}<|MERGE_RESOLUTION|>--- conflicted
+++ resolved
@@ -309,13 +309,7 @@
 		std::vector<uint32_t> indexBuffer;
 		uint32_t indexOffset = 0;
 
-<<<<<<< HEAD
-		std::string text = "Vulkan";
-
 		float w = (float)textures.fontSDF.width;
-=======
-		float w = textures.fontSDF.width;
->>>>>>> 0b7dd41f
 
 		float posx = 0.0f;
 		float posy = 0.0f;
@@ -356,7 +350,7 @@
 			float advance = ((float)(charInfo->xadvance) / 36.0f);
 			posx += advance;
 		}
-		indices.count = indexBuffer.size();
+		indices.count = static_cast<int>(indexBuffer.size());
 
 		// Center
 		for (auto& v : vertexBuffer)
@@ -372,13 +366,6 @@
 			&vertices.buf,
 			&vertices.mem);
 
-<<<<<<< HEAD
-		// Setup indices
-	//	std::vector<uint32_t> indexBuffer = { 0,1,2, 2,3,0 };
-		indices.count = (int)indexBuffer.size();
-
-=======
->>>>>>> 0b7dd41f
 		createBuffer(
 			VK_BUFFER_USAGE_INDEX_BUFFER_BIT,
 			indexBuffer.size() * sizeof(uint32_t),
