--- conflicted
+++ resolved
@@ -57,11 +57,11 @@
 class VulkanExampleBase
 {
 private:	
-<<<<<<< HEAD
+	float								fpsTimer;
 	bool								enableValidation;	// Set to true when example is created with enabled validation layers
 	VkResult							createInstance(bool enableValidation);											// Create application wide Vulkan instance
 	VkResult							createDevice(VkDeviceQueueCreateInfo requestedQueues, bool enableValidation);	// Create logical Vulkan device based on physical device
-
+	std::string							getWindowTitle();
 protected:
 	float								frameTimer;				// Last frame time, measured using a high performance timer (if available)
 	VkInstance							instance;				// Vulkan instance, stores all per-application states
@@ -85,69 +85,73 @@
 	std::vector<VkShaderModule>			shaderModules;			// List of shader modules created (stored for cleanup)
 	VkPipelineCache						pipelineCache;			// Pipeline cache object
 	VulkanSwapChain						swapChain;				// Wraps the swap chain to present images (framebuffers) to the windowing system
-=======
-	// Set to true when example is created with enabled validation layers
-	bool enableValidation = false;
-	// fps timer (one second interval)
-	float fpsTimer = 0.0f;
-	// Create application wide Vulkan instance
-	VkResult createInstance(bool enableValidation);
-	// Create logical Vulkan device based on physical device
-	VkResult createDevice(VkDeviceQueueCreateInfo requestedQueues, bool enableValidation);
-	// Get window title with example name, device, et.
-	std::string getWindowTitle();
-protected:
-	// Last frame time, measured using a high performance timer (if available)
-	float frameTimer = 1.0f;
-	// Frame counter to display fps
-	uint32_t frameCounter = 0;
-	// Vulkan instance, stores all per-application states
-	VkInstance instance;
-	// Physical device (GPU) that Vulkan will ise
-	VkPhysicalDevice physicalDevice;
-	// Stores physical device properties (for e.g. checking device limits)
-	VkPhysicalDeviceProperties deviceProperties;
-	// Stores all available memory (type) properties for the physical device
-	VkPhysicalDeviceMemoryProperties deviceMemoryProperties;
-	// Logical device, application's view of the physical device (GPU)
-	VkDevice device;
-	// Handle to the device graphics queue that command buffers are submitted to
-	VkQueue queue;
-	// Color buffer format
-	VkFormat colorformat = VK_FORMAT_B8G8R8A8_UNORM;
-	// Depth buffer format
-	// Depth format is selected during Vulkan initialization
-	VkFormat depthFormat;
-	// Command buffer pool
-	VkCommandPool cmdPool;
-	// Command buffer used for setup
-	VkCommandBuffer setupCmdBuffer = VK_NULL_HANDLE;
-	// Command buffer for submitting a post present image barrier
-	VkCommandBuffer postPresentCmdBuffer = VK_NULL_HANDLE;
-	// Command buffer for submitting a pre present image barrier
-	VkCommandBuffer prePresentCmdBuffer = VK_NULL_HANDLE;
-	// Pipeline stage flags for the submit info structure
-	VkPipelineStageFlags submitPipelineStages = VK_PIPELINE_STAGE_BOTTOM_OF_PIPE_BIT;
-	// Contains command buffers and semaphores to be presented to the queue
-	VkSubmitInfo submitInfo;
-	// Command buffers used for rendering
-	std::vector<VkCommandBuffer> drawCmdBuffers;
-	// Global render pass for frame buffer writes
-	VkRenderPass renderPass;
-	// List of available frame buffers (same as number of swap chain images)
-	std::vector<VkFramebuffer>frameBuffers;
-	// Active frame buffer index
-	uint32_t currentBuffer = 0;
-	// Descriptor set pool
-	VkDescriptorPool descriptorPool;
-	// List of shader modules created (stored for cleanup)
-	std::vector<VkShaderModule> shaderModules;
-	// Pipeline cache object
-	VkPipelineCache pipelineCache;
-	// Wraps the swap chain to present images (framebuffers) to the windowing system
-	VulkanSwapChain swapChain;
-	// Synchronization semaphores
->>>>>>> 0b7dd41f
+	VkPhysicalDeviceProperties			deviceProperties;		// Stores physical device properties (for e.g. checking device limits)
+	uint32_t							frameCounter;			// Frame counter to display fps
+	
+
+//=======
+//	// Set to true when example is created with enabled validation layers
+//	bool enableValidation = false;
+//	// fps timer (one second interval)
+//	float fpsTimer = 0.0f;
+//	// Create application wide Vulkan instance
+//	VkResult createInstance(bool enableValidation);
+//	// Create logical Vulkan device based on physical device
+//	VkResult createDevice(VkDeviceQueueCreateInfo requestedQueues, bool enableValidation);
+//	// Get window title with example name, device, et.
+//	std::string getWindowTitle();
+//protected:
+//	// Last frame time, measured using a high performance timer (if available)
+//	float frameTimer = 1.0f;
+//	// Frame counter to display fps
+//	uint32_t frameCounter = 0;
+//	// Vulkan instance, stores all per-application states
+//	VkInstance instance;
+//	// Physical device (GPU) that Vulkan will ise
+//	VkPhysicalDevice physicalDevice;
+//	// Stores physical device properties (for e.g. checking device limits)
+//	VkPhysicalDeviceProperties deviceProperties;
+//	// Stores all available memory (type) properties for the physical device
+//	VkPhysicalDeviceMemoryProperties deviceMemoryProperties;
+//	// Logical device, application's view of the physical device (GPU)
+//	VkDevice device;
+//	// Handle to the device graphics queue that command buffers are submitted to
+//	VkQueue queue;
+//	// Color buffer format
+//	VkFormat colorformat = VK_FORMAT_B8G8R8A8_UNORM;
+//	// Depth buffer format
+//	// Depth format is selected during Vulkan initialization
+//	VkFormat depthFormat;
+//	// Command buffer pool
+//	VkCommandPool cmdPool;
+//	// Command buffer used for setup
+//	VkCommandBuffer setupCmdBuffer = VK_NULL_HANDLE;
+//	// Command buffer for submitting a post present image barrier
+//	VkCommandBuffer postPresentCmdBuffer = VK_NULL_HANDLE;
+//	// Command buffer for submitting a pre present image barrier
+//	VkCommandBuffer prePresentCmdBuffer = VK_NULL_HANDLE;
+//	// Pipeline stage flags for the submit info structure
+//	VkPipelineStageFlags submitPipelineStages = VK_PIPELINE_STAGE_BOTTOM_OF_PIPE_BIT;
+//	// Contains command buffers and semaphores to be presented to the queue
+//	VkSubmitInfo submitInfo;
+//	// Command buffers used for rendering
+//	std::vector<VkCommandBuffer> drawCmdBuffers;
+//	// Global render pass for frame buffer writes
+//	VkRenderPass renderPass;
+//	// List of available frame buffers (same as number of swap chain images)
+//	std::vector<VkFramebuffer>frameBuffers;
+//	// Active frame buffer index
+//	uint32_t currentBuffer = 0;
+//	// Descriptor set pool
+//	VkDescriptorPool descriptorPool;
+//	// List of shader modules created (stored for cleanup)
+//	std::vector<VkShaderModule> shaderModules;
+//	// Pipeline cache object
+//	VkPipelineCache pipelineCache;
+//	// Wraps the swap chain to present images (framebuffers) to the windowing system
+//	VulkanSwapChain swapChain;
+//	// Synchronization semaphores
+//>>>>>>> 0b7dd41f1d1a9c45dbb9d1d12e6025015d00b117
 	struct {
 		// Swap chain image presentation
 		VkSemaphore presentComplete;
