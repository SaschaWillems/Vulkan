/*
* Vulkan Example base class
*
* Copyright (C) 2016 by Sascha Willems - www.saschawillems.de
*
* This code is licensed under the MIT license (MIT) (http://opensource.org/licenses/MIT)
*/

#include "vulkanexamplebase.h"

VkResult 
VulkanExampleBase::createInstance(bool aEnableValidation)
{
	this->enableValidation = aEnableValidation;

	VkApplicationInfo appInfo = {};
	appInfo.sType = VK_STRUCTURE_TYPE_APPLICATION_INFO;
	appInfo.pApplicationName = name.c_str();
	appInfo.pEngineName = name.c_str();
	// Temporary workaround for drivers not supporting SDK 1.0.3 upon launch
	// todo : Use VK_API_VERSION
	appInfo.apiVersion = VK_MAKE_VERSION(1, 0, 2);

	std::vector<const char*> enabledExtensions = { VK_KHR_SURFACE_EXTENSION_NAME };

	// Enable surface extensions depending on os
#if defined(_WIN32)
	enabledExtensions.push_back(VK_KHR_WIN32_SURFACE_EXTENSION_NAME);
#elif defined(__ANDROID__)
	enabledExtensions.push_back(VK_KHR_ANDROID_SURFACE_EXTENSION_NAME);
#elif defined(__linux__)
	enabledExtensions.push_back(VK_KHR_XCB_SURFACE_EXTENSION_NAME);
#endif

	VkInstanceCreateInfo instanceCreateInfo = {};
	instanceCreateInfo.sType = VK_STRUCTURE_TYPE_INSTANCE_CREATE_INFO;
	instanceCreateInfo.pNext = NULL;
	instanceCreateInfo.pApplicationInfo = &appInfo;
	if (enabledExtensions.size() > 0) {
		if (aEnableValidation) {
			enabledExtensions.push_back(VK_EXT_DEBUG_REPORT_EXTENSION_NAME);
		}
		instanceCreateInfo.enabledExtensionCount = (uint32_t)enabledExtensions.size();
		instanceCreateInfo.ppEnabledExtensionNames = enabledExtensions.data();
	}
	if (aEnableValidation)
	{
		instanceCreateInfo.enabledLayerCount = vkDebug::validationLayerCount;
		instanceCreateInfo.ppEnabledLayerNames = vkDebug::validationLayerNames;
	}
	return vkCreateInstance(&instanceCreateInfo, nullptr, &instance);
}

VkResult 
VulkanExampleBase::createDevice(VkDeviceQueueCreateInfo aRequestedQueues, bool aEnableValidation)
{
	std::vector<const char*> enabledExtensions = { VK_KHR_SWAPCHAIN_EXTENSION_NAME };

	VkDeviceCreateInfo deviceCreateInfo = {};
	deviceCreateInfo.sType = VK_STRUCTURE_TYPE_DEVICE_CREATE_INFO;
	deviceCreateInfo.pNext = NULL;
	deviceCreateInfo.queueCreateInfoCount = 1;
	deviceCreateInfo.pQueueCreateInfos = &aRequestedQueues;
	deviceCreateInfo.pEnabledFeatures = NULL;

	if (enabledExtensions.size() > 0) {
		deviceCreateInfo.enabledExtensionCount = (uint32_t)enabledExtensions.size();
		deviceCreateInfo.ppEnabledExtensionNames = enabledExtensions.data();
	}

	if (aEnableValidation)
	{
		deviceCreateInfo.enabledLayerCount = vkDebug::validationLayerCount;
		deviceCreateInfo.ppEnabledLayerNames = vkDebug::validationLayerNames;
	}

	return vkCreateDevice(physicalDevice, &deviceCreateInfo, nullptr, &device);
}

std::string VulkanExampleBase::getWindowTitle()
{
	std::string device(deviceProperties.deviceName);
	std::string windowTitle;
	windowTitle = title + " - " + device + " - " + std::to_string(frameCounter) + " fps";
	windowTitle = title;
	return windowTitle;
}

bool VulkanExampleBase::checkCommandBuffers()
{
	for (auto& cmdBuffer : drawCmdBuffers) {
		if (cmdBuffer == VK_NULL_HANDLE) {
			return false;
		}
	}
	return true;
}

void 
VulkanExampleBase::createCommandBuffers()
{
	// Create one command buffer per frame buffer
	// in the swap chain
	// Command buffers store a reference to the
	// frame buffer inside their render pass info
	// so for static usage withouth having to rebuild
	// them each frame, we use one per frame buffer

	drawCmdBuffers.resize(swapChain.imageCount);

	VkCommandBufferAllocateInfo cmdBufAllocateInfo =
		vkTools::initializers::commandBufferAllocateInfo(
			cmdPool,
			VK_COMMAND_BUFFER_LEVEL_PRIMARY,
			(uint32_t)drawCmdBuffers.size());

	VkResult vkRes = vkAllocateCommandBuffers(device, &cmdBufAllocateInfo, drawCmdBuffers.data());
	assert(!vkRes);

	// Command buffers for submitting present barriers
	cmdBufAllocateInfo.commandBufferCount = 1;
	// Pre present
	vkRes = vkAllocateCommandBuffers(device, &cmdBufAllocateInfo, &prePresentCmdBuffer);
	assert(!vkRes);
	// Post present
	vkRes = vkAllocateCommandBuffers(device, &cmdBufAllocateInfo, &postPresentCmdBuffer);
	assert(!vkRes);
}

void 
VulkanExampleBase::destroyCommandBuffers()
{
	vkFreeCommandBuffers(device, cmdPool, (uint32_t)drawCmdBuffers.size(), drawCmdBuffers.data());
	vkFreeCommandBuffers(device, cmdPool, 1, &prePresentCmdBuffer);
	vkFreeCommandBuffers(device, cmdPool, 1, &postPresentCmdBuffer);
}

void 
VulkanExampleBase::createSetupCommandBuffer()
{
	if (setupCmdBuffer != VK_NULL_HANDLE)
	{
		vkFreeCommandBuffers(device, cmdPool, 1, &setupCmdBuffer);
		setupCmdBuffer = VK_NULL_HANDLE; // todo : check if still necessary
	}

	VkCommandBufferAllocateInfo cmdBufAllocateInfo =
		vkTools::initializers::commandBufferAllocateInfo(
			cmdPool,
			VK_COMMAND_BUFFER_LEVEL_PRIMARY,
			1);

	VkResult vkRes = vkAllocateCommandBuffers(device, &cmdBufAllocateInfo, &setupCmdBuffer);
	assert(!vkRes);

	VkCommandBufferBeginInfo cmdBufInfo = {};
	cmdBufInfo.sType = VK_STRUCTURE_TYPE_COMMAND_BUFFER_BEGIN_INFO;

	vkRes = vkBeginCommandBuffer(setupCmdBuffer, &cmdBufInfo);
	assert(!vkRes);
}

void 
VulkanExampleBase::flushSetupCommandBuffer()
{
	VkResult err;

	if (setupCmdBuffer == VK_NULL_HANDLE)
		return;

	err = vkEndCommandBuffer(setupCmdBuffer);
	assert(!err);

	VkSubmitInfo submitInfo = {};
	submitInfo.sType = VK_STRUCTURE_TYPE_SUBMIT_INFO;
	submitInfo.commandBufferCount = 1;
	submitInfo.pCommandBuffers = &setupCmdBuffer;

	err = vkQueueSubmit(queue, 1, &submitInfo, VK_NULL_HANDLE);
	assert(!err);

	err = vkQueueWaitIdle(queue);
	assert(!err);

	vkFreeCommandBuffers(device, cmdPool, 1, &setupCmdBuffer);
	setupCmdBuffer = VK_NULL_HANDLE; 
}

void 
VulkanExampleBase::createPipelineCache()
{
	VkPipelineCacheCreateInfo pipelineCacheCreateInfo = {};
	pipelineCacheCreateInfo.sType = VK_STRUCTURE_TYPE_PIPELINE_CACHE_CREATE_INFO;
	VkResult err = vkCreatePipelineCache(device, &pipelineCacheCreateInfo, nullptr, &pipelineCache);
	assert(!err);
}

void 
VulkanExampleBase::prepare()
{
	if (enableValidation) {
		vkDebug::setupDebugging(instance, VK_DEBUG_REPORT_ERROR_BIT_EXT | VK_DEBUG_REPORT_WARNING_BIT_EXT, NULL);
	}
	createCommandPool();
	createSetupCommandBuffer();
	setupSwapChain();
	createCommandBuffers();
	setupDepthStencil();
	setupRenderPass();
	createPipelineCache();
	setupFrameBuffer();
	flushSetupCommandBuffer();
	// Recreate setup command buffer for derived class
	createSetupCommandBuffer();
	// Create a simple texture loader class
	textureLoader = new vkTools::VulkanTextureLoader(physicalDevice, device, queue, cmdPool);
}

VkPipelineShaderStageCreateInfo 
VulkanExampleBase::loadShader(const char * fileName, VkShaderStageFlagBits stage)
{
	VkPipelineShaderStageCreateInfo shaderStage = {};
	shaderStage.sType = VK_STRUCTURE_TYPE_PIPELINE_SHADER_STAGE_CREATE_INFO;
	shaderStage.stage = stage;
#if defined(__ANDROID__)
	shaderStage.module = vkTools::loadShader(androidApp->activity->assetManager, fileName, device, stage);
#else
	shaderStage.module = vkTools::loadShader(fileName, device, stage);
#endif
	shaderStage.pName = "main"; // todo : make param
	assert(shaderStage.module != NULL);
	shaderModules.push_back(shaderStage.module);
	return shaderStage;
}

VkBool32 VulkanExampleBase::createBuffer(
	VkBufferUsageFlags usage,
	VkDeviceSize size,
	void * data,
	VkBuffer *buffer,
	VkDeviceMemory *memory)
{
	VkMemoryRequirements memReqs;
	VkMemoryAllocateInfo memAlloc = vkTools::initializers::memoryAllocateInfo();
	VkBufferCreateInfo bufferCreateInfo = vkTools::initializers::bufferCreateInfo(usage, size);

	VkResult err = vkCreateBuffer(device, &bufferCreateInfo, nullptr, buffer);
	assert(!err);
	vkGetBufferMemoryRequirements(device, *buffer, &memReqs);
	memAlloc.allocationSize = memReqs.size;
	getMemoryType(memReqs.memoryTypeBits, VK_MEMORY_PROPERTY_HOST_VISIBLE_BIT, &memAlloc.memoryTypeIndex);
	err = vkAllocateMemory(device, &memAlloc, nullptr, memory);
	assert(!err);
	if (data != nullptr)
	{
		void *mapped;
		err = vkMapMemory(device, *memory, 0, size, 0, &mapped);
		assert(!err);
		memcpy(mapped, data, size);
		vkUnmapMemory(device, *memory);
	}
	err = vkBindBufferMemory(device, *buffer, *memory, 0);
	assert(!err);
	return true;
}

VkBool32 
VulkanExampleBase::createBuffer(VkBufferUsageFlags usage, VkDeviceSize size, void * data, VkBuffer * buffer, VkDeviceMemory * memory, VkDescriptorBufferInfo * descriptor)
{
	VkBool32 res = createBuffer(usage, size, data, buffer, memory);
	if (res)
	{
		descriptor->offset = 0;
		descriptor->buffer = *buffer;
		descriptor->range = size;
		return true;
	}
	else
	{
		return false;
	}
}

#ifndef __ANDROID__
void VulkanExampleBase::loadMesh(
	const char * filename,
	vkMeshLoader::MeshBuffer * meshBuffer,
	std::vector<vkMeshLoader::VertexLayout> vertexLayout,
	float scale)
{
	VulkanMeshLoader *mesh = new VulkanMeshLoader();
	mesh->LoadMesh(filename);
	assert(mesh->m_Entries.size() > 0);

	mesh->createVulkanBuffers(
		device,
		deviceMemoryProperties,
		meshBuffer,
		vertexLayout,
		scale);

	delete(mesh);
}
#endif

void 
VulkanExampleBase::renderLoop()
{
#if defined(_WIN32)
	MSG msg;
	while (TRUE) {
		auto tStart = std::chrono::high_resolution_clock::now();
		if (PeekMessage(&msg, NULL, 0, 0, PM_REMOVE))
		{
			if (msg.message == WM_QUIT)
			{
				break;
			}
			else
			{
				TranslateMessage(&msg);
				DispatchMessage(&msg);
			}
		}
		render();
		frameCounter++;
		auto tEnd = std::chrono::high_resolution_clock::now();
		auto tDiff = std::chrono::duration<double, std::milli>(tEnd - tStart).count();
		frameTimer = (float)tDiff / 1000.0f;
		// Convert to clamped timer value
		if (!paused) {
			timer += timerSpeed * frameTimer;
			if (timer > 1.0) {
				timer -= 1.0f;
			}
		}
		fpsTimer += (float)tDiff;
		if (fpsTimer > 1000.0f)
		{
			std::string windowTitle = getWindowTitle();
			SetWindowTextA(window, windowTitle.c_str());
			fpsTimer = 0.0f;
			frameCounter = 0;
		}
	}
#elif defined(__ANDROID__)
	// todo : Application moved to background
	while (1)
	{
		// Read all pending events.
		int ident;
		int events;
		struct android_poll_source* source;

		while ((ident = ALooper_pollAll(animating ? 0 : -1, NULL, &events, (void**)&source)) >= 0)
		{
			if (source != NULL)
			{
				source->process(androidApp, source);
			}

			if (androidApp->destroyRequested != 0)
			{
				// todo : free resources
				//delete(vulkanExample);
				return;
			}
		}

		// Render frame
		if (prepared)
		{
			render();
			// Check gamepad state
			const float deadZone = 0.10f;
			// todo : check if gamepad is present
			// todo : time based and relative axis positions
			bool updateView = false;
			// Rotate
			if (abs(gamePadState.axes.x) > deadZone)
			{
				rotation.y += gamePadState.axes.x * 0.25f * rotationSpeed;
				updateView = true;
			}
			if (abs(gamePadState.axes.y) > deadZone)
			{
				rotation.x -= gamePadState.axes.y * 0.25f * rotationSpeed;
				updateView = true;
			}
			// Zoom
			if (abs(gamePadState.axes.rz) > deadZone)
			{
				zoom -= gamePadState.axes.rz * 0.005f * zoomSpeed;
				updateView = true;
			}
			if (updateView)
			{
				viewChanged();
			}


		}
	}
#elif defined(__linux__)
	xcb_flush(connection);
	while (!quit) {
		auto tStart = std::chrono::high_resolution_clock::now();
		xcb_generic_event_t *event;
		event = xcb_poll_for_event(connection);
		if (event)
		{
			handleEvent(event);
			free(event);
		}
		render();
		frameCounter++;
		auto tEnd = std::chrono::high_resolution_clock::now();
		auto tDiff = std::chrono::duration<double, std::milli>(tEnd - tStart).count();
		frameTimer = tDiff / 1000.0f;
		// Convert to clamped timer value
		if (!paused)
		{
			timer += timerSpeed * frameTimer;
			if (timer > 1.0)
			{
				timer -= 1.0f;
			}
		}
		fpsTimer += (float)tDiff;
		if (fpsTimer > 1000.0f)
		{
			std::string windowTitle = getWindowTitle();
			xcb_change_property(connection, XCB_PROP_MODE_REPLACE,
				window, XCB_ATOM_WM_NAME, XCB_ATOM_STRING, 8,
				windowTitle.size(), windowTitle.c_str());
			fpsTimer = 0.0f;
			frameCounter = 0.0f;
		}
	}
#endif
}

void VulkanExampleBase::submitPrePresentBarrier(VkImage image) 
{ 
	VkCommandBufferBeginInfo cmdBufInfo = vkTools::initializers::commandBufferBeginInfo(); 


	VkResult vkRes = vkBeginCommandBuffer(prePresentCmdBuffer, &cmdBufInfo); 
	assert(!vkRes); 


	VkImageMemoryBarrier prePresentBarrier = vkTools::initializers::imageMemoryBarrier(); 
	prePresentBarrier.srcAccessMask = VK_ACCESS_COLOR_ATTACHMENT_WRITE_BIT; 
	prePresentBarrier.dstAccessMask = 0; 
	prePresentBarrier.oldLayout = VK_IMAGE_LAYOUT_COLOR_ATTACHMENT_OPTIMAL; 
	prePresentBarrier.newLayout = VK_IMAGE_LAYOUT_PRESENT_SRC_KHR; 
	prePresentBarrier.srcQueueFamilyIndex = VK_QUEUE_FAMILY_IGNORED; 
	prePresentBarrier.dstQueueFamilyIndex = VK_QUEUE_FAMILY_IGNORED; 
	prePresentBarrier.subresourceRange = { VK_IMAGE_ASPECT_COLOR_BIT, 0, 1, 0, 1 }; 
	prePresentBarrier.image = image; 


	vkCmdPipelineBarrier( 
		prePresentCmdBuffer, 
		VK_PIPELINE_STAGE_ALL_COMMANDS_BIT, 
		VK_PIPELINE_STAGE_TOP_OF_PIPE_BIT, 
		VK_FLAGS_NONE, 
		0, nullptr, // No memory barriers, 
		0, nullptr, // No buffer barriers, 
		1, &prePresentBarrier); 


	vkRes = vkEndCommandBuffer(prePresentCmdBuffer); 
	assert(!vkRes); 


	VkSubmitInfo submitInfo = vkTools::initializers::submitInfo(); 
	submitInfo.commandBufferCount = 1; 
	submitInfo.pCommandBuffers = &prePresentCmdBuffer; 


	vkRes = vkQueueSubmit(queue, 1, &submitInfo, VK_NULL_HANDLE); 
	assert(!vkRes); 
} 

void VulkanExampleBase::submitPostPresentBarrier(VkImage image) 
{ 
	VkCommandBufferBeginInfo cmdBufInfo = vkTools::initializers::commandBufferBeginInfo(); 


	VkResult vkRes = vkBeginCommandBuffer(postPresentCmdBuffer, &cmdBufInfo); 
	assert(!vkRes); 

	VkImageMemoryBarrier postPresentBarrier = vkTools::initializers::imageMemoryBarrier(); 
	postPresentBarrier.srcAccessMask = 0; 
	postPresentBarrier.dstAccessMask = VK_ACCESS_COLOR_ATTACHMENT_WRITE_BIT; 
	postPresentBarrier.oldLayout = VK_IMAGE_LAYOUT_PRESENT_SRC_KHR; 
	postPresentBarrier.newLayout = VK_IMAGE_LAYOUT_COLOR_ATTACHMENT_OPTIMAL; 
	postPresentBarrier.srcQueueFamilyIndex = VK_QUEUE_FAMILY_IGNORED; 
	postPresentBarrier.dstQueueFamilyIndex = VK_QUEUE_FAMILY_IGNORED; 
	postPresentBarrier.subresourceRange = { VK_IMAGE_ASPECT_COLOR_BIT, 0, 1, 0, 1 }; 
	postPresentBarrier.image = image; 

	vkCmdPipelineBarrier( 
		postPresentCmdBuffer, 
		VK_PIPELINE_STAGE_ALL_COMMANDS_BIT, 
		VK_PIPELINE_STAGE_TOP_OF_PIPE_BIT, 
		0, 
		0, nullptr, // No memory barriers, 
		0, nullptr, // No buffer barriers, 
		1, &postPresentBarrier); 

	vkRes = vkEndCommandBuffer(postPresentCmdBuffer); 
	assert(!vkRes); 


	VkSubmitInfo submitInfo = vkTools::initializers::submitInfo(); 
	submitInfo.commandBufferCount = 1; 
	submitInfo.pCommandBuffers = &postPresentCmdBuffer; 


	vkRes = vkQueueSubmit(queue, 1, &submitInfo, VK_NULL_HANDLE); 
	assert(!vkRes); 
} 

VkSubmitInfo VulkanExampleBase::prepareSubmitInfo(
	std::vector<VkCommandBuffer> commandBuffers,
	VkPipelineStageFlags *pipelineStages)
{
	VkSubmitInfo submitInfo = vkTools::initializers::submitInfo();
	submitInfo.pWaitDstStageMask = pipelineStages;
	submitInfo.waitSemaphoreCount = 1;
	submitInfo.pWaitSemaphores = &semaphores.presentComplete;
	submitInfo.commandBufferCount = (uint32_t)commandBuffers.size();
	submitInfo.pCommandBuffers = commandBuffers.data();
	submitInfo.signalSemaphoreCount = 1;
	submitInfo.pSignalSemaphores = &semaphores.renderComplete;
	return submitInfo;
}

VulkanExampleBase::VulkanExampleBase(bool _enableValidation)
	:	enableValidation		(enableValidation)
		,frameTimer				(1.0f)
		,setupCmdBuffer			(VK_NULL_HANDLE)
		,postPresentCmdBuffer	(VK_NULL_HANDLE)
		,colorformat			(VK_FORMAT_B8G8R8A8_UNORM)
		,currentBuffer			(0)
		,textureLoader			(nullptr)
		,defaultClearColor		({ { 0.025f, 0.025f, 0.025f, 1.0f } })
		,zoom					(0)
		// Defines a frame rate independent timer value clamped from -1.0...1.0
		// For use in animations, rotations, etc.
		,timer					(0.0f)
		// Multiplier for speeding up (or slowing down) the global timer
		,timerSpeed				(0.25f)
		,paused					(false)
		// Use to adjust mouse rotation speed
		,rotationSpeed			(1.0f)
		// Use to adjust mouse zoom speed
		,zoomSpeed				(1.0f)
		,rotation				(glm::vec3())
		,title					("Vulkan Example")
		,name					("vulkanExample")
		,fpsTimer				(0.0f)
		,frameCounter			(0)
{
	// Check for validation command line flag
<<<<<<< HEAD
#ifdef _WIN32
	for (int32_t i = 0; i < __argc; i++) {
		if (__argv[i] == std::string("-validation")) {
			_enableValidation = true;
=======
#if defined(_WIN32)
	for (int32_t i = 0; i < __argc; i++)
	{
		if (__argv[i] == std::string("-validation"))
		{
			enableValidation = true;
>>>>>>> 0ad35344
		}
	}
#elif defined(__ANDROID__)
	// Vulkan library is loaded dynamically on Android
	bool libLoaded = loadVulkanLibrary();
	assert(libLoaded);
#elif defined(__linux__)
	initxcbConnection();
#endif
<<<<<<< HEAD
	initVulkan(_enableValidation);
=======

#if !defined(__ANDROID__)
	// Android Vulkan initialization is handled in APP_CMD_INIT_WINDOW event
	initVulkan(enableValidation);
#endif

#if defined(_WIN32)
>>>>>>> 0ad35344
	// Enable console if validation is active
	// Debug message callback will output to it
	if (enableValidation)
	{
		setupConsole("VulkanExample");
	}
#endif
}

VulkanExampleBase::~VulkanExampleBase()
{
	// Clean up Vulkan resources
	swapChain.cleanup();
	vkDestroyDescriptorPool(device, descriptorPool, nullptr);
	if (setupCmdBuffer != VK_NULL_HANDLE)
	{
		vkFreeCommandBuffers(device, cmdPool, 1, &setupCmdBuffer);
	}

	destroyCommandBuffers();
	vkDestroyRenderPass(device, renderPass, nullptr);

	for (VkFramebuffer& frameBuffer : frameBuffers) {
		vkDestroyFramebuffer(device, frameBuffer, nullptr);
	}

	for (auto& shaderModule : shaderModules) {
		vkDestroyShaderModule(device, shaderModule, nullptr);
	}

	vkDestroyImageView(device, depthStencil.view, nullptr);
	vkDestroyImage(device, depthStencil.image, nullptr);
	vkFreeMemory(device, depthStencil.mem, nullptr);

	vkDestroyPipelineCache(device, pipelineCache, nullptr);

	if (textureLoader) {
		delete textureLoader;
	}

	vkDestroyCommandPool(device, cmdPool, nullptr);

	vkDestroySemaphore(device, semaphores.presentComplete, nullptr);
	vkDestroySemaphore(device, semaphores.renderComplete, nullptr);

	vkDestroyDevice(device, nullptr);

	if (enableValidation) {
		vkDebug::freeDebugCallback(instance);
	}

	vkDestroyInstance(instance, nullptr);

#if defined(__linux)
#if defined(__ANDROID__)
	// todo : android cleanup (if required)
#else
	xcb_destroy_window(connection, window);
	xcb_disconnect(connection);
#endif
#endif
}

void 
VulkanExampleBase::initVulkan(bool aEnableValidation)
{
	VkResult err;

	// Vulkan instance
	err = createInstance(aEnableValidation);
	if (err) {
		vkTools::exitFatal("Could not create Vulkan instance : \n" + vkTools::errorString(err), "Fatal error");
	}

#if defined(__ANDROID__)
	loadVulkanFunctions(instance);
#endif

	// Physical device
	uint32_t gpuCount = 0;
	// Get number of available physical devices
	err = vkEnumeratePhysicalDevices(instance, &gpuCount, nullptr);
	assert(!err);
	assert(gpuCount > 0);
	// Enumerate devices
	std::vector<VkPhysicalDevice> physicalDevices(gpuCount);
	err = vkEnumeratePhysicalDevices(instance, &gpuCount, physicalDevices.data());
	if (err) {
		vkTools::exitFatal("Could not enumerate phyiscal devices : \n" + vkTools::errorString(err), "Fatal error");
	}

	// Note :
	// This example will always use the first physical device reported,
	// change the vector index if you have multiple Vulkan devices installed
	// and want to use another one
	physicalDevice = physicalDevices[0];

	// Find a queue that supports graphics operations
	uint32_t graphicsQueueIndex = 0;
	uint32_t queueCount;
	vkGetPhysicalDeviceQueueFamilyProperties(physicalDevice, &queueCount, NULL);
	assert(queueCount >= 1);

	std::vector<VkQueueFamilyProperties> queueProps;
	queueProps.resize(queueCount);
	vkGetPhysicalDeviceQueueFamilyProperties(physicalDevice, &queueCount, queueProps.data());

	for (graphicsQueueIndex = 0; graphicsQueueIndex < queueCount; graphicsQueueIndex++) {
		if (queueProps[graphicsQueueIndex].queueFlags & VK_QUEUE_GRAPHICS_BIT)
			break;
	}
	assert(graphicsQueueIndex < queueCount);

	// Vulkan device
	std::array<float, 1> queuePriorities = { 0.0f };
	VkDeviceQueueCreateInfo queueCreateInfo = {};
	queueCreateInfo.sType = VK_STRUCTURE_TYPE_DEVICE_QUEUE_CREATE_INFO;
	queueCreateInfo.queueFamilyIndex = graphicsQueueIndex;
	queueCreateInfo.queueCount = 1;
	queueCreateInfo.pQueuePriorities = queuePriorities.data();

	err = createDevice(queueCreateInfo, aEnableValidation);
	assert(!err);

	vkGetPhysicalDeviceProperties(physicalDevice, &deviceProperties);

#if defined(__ANDROID__)
	LOGD(deviceProperties.deviceName);
#endif

	// Gather physical device memory properties
	vkGetPhysicalDeviceMemoryProperties(physicalDevice, &deviceMemoryProperties);

	// Get the graphics queue
	vkGetDeviceQueue(device, graphicsQueueIndex, 0, &queue);

	// Find a suitable depth format
	VkBool32 validDepthFormat = vkTools::getSupportedDepthFormat(physicalDevice, &depthFormat);
	assert(validDepthFormat);

	swapChain.connect(instance, physicalDevice, device);

	// Create synchronization objects
	VkSemaphoreCreateInfo semaphoreCreateInfo = vkTools::initializers::semaphoreCreateInfo();
	// Create a semaphore used to synchronize image presentation
	// Ensures that the image is displayed before we start submitting new commands to the queu
	err = vkCreateSemaphore(device, &semaphoreCreateInfo, nullptr, &semaphores.presentComplete);
	assert(!err);
	// Create a semaphore used to synchronize command submission
	// Ensures that the image is not presented until all commands have been sumbitted and executed
	err = vkCreateSemaphore(device, &semaphoreCreateInfo, nullptr, &semaphores.renderComplete);
	assert(!err);

	// Set up submit info structure
	// Semaphores will stay the same during application lifetime
	// Command buffer submission info is set by each example
	submitInfo = vkTools::initializers::submitInfo();
	submitInfo.pWaitDstStageMask = &submitPipelineStages;
	submitInfo.waitSemaphoreCount = 1;
	submitInfo.pWaitSemaphores = &semaphores.presentComplete;
	submitInfo.signalSemaphoreCount = 1;
	submitInfo.pSignalSemaphores = &semaphores.renderComplete;
}

#if defined(_WIN32)
// Win32 : Sets up a console window and redirects standard output to it
void 
VulkanExampleBase::setupConsole(std::string aTitle)
{
	AllocConsole();
	AttachConsole(GetCurrentProcessId());
#if defined(WIN32) || defined(_WIN32)
#pragma warning(disable: 4996)
	freopen("CON", "w", stdout);
#pragma warning(default: 4996)
#else
	freopen("CON", "w", stdout);
#endif
	SetConsoleTitleA(aTitle.c_str());
	if (enableValidation) {
		std::cout << "Validation enabled:\n";
	}
}

HWND 
VulkanExampleBase::setupWindow(HINSTANCE hinstance, WNDPROC wndproc)
{
	this->windowInstance = hinstance;

	bool fullscreen = false;

	// Check command line arguments
	for (int32_t i = 0; i < __argc; i++) {
		if (__argv[i] == std::string("-fullscreen")) {
			fullscreen = true;
		}
	}

	WNDCLASSEXA wndClass;

	wndClass.cbSize = sizeof(WNDCLASSEX);
	wndClass.style = CS_HREDRAW | CS_VREDRAW;
	wndClass.lpfnWndProc = wndproc;
	wndClass.cbClsExtra = 0;
	wndClass.cbWndExtra = 0;
	wndClass.hInstance = hinstance;
	wndClass.hIcon = LoadIcon(NULL, IDI_APPLICATION);
	wndClass.hCursor = LoadCursor(NULL, IDC_ARROW);
	wndClass.hbrBackground = (HBRUSH)GetStockObject(BLACK_BRUSH);
	wndClass.lpszMenuName = NULL;
	wndClass.lpszClassName = name.c_str();
	wndClass.hIconSm = LoadIcon(NULL, IDI_WINLOGO);

	if (!RegisterClassExA(&wndClass)) {
		std::cout << "Could not register window class!\n";
		fflush(stdout);
		exit(1);
	}

	int screenWidth = GetSystemMetrics(SM_CXSCREEN);
	int screenHeight = GetSystemMetrics(SM_CYSCREEN);

	if (fullscreen) {
		DEVMODE dmScreenSettings;
		memset(&dmScreenSettings, 0, sizeof(dmScreenSettings));
		dmScreenSettings.dmSize = sizeof(dmScreenSettings);
		dmScreenSettings.dmPelsWidth = screenWidth;
		dmScreenSettings.dmPelsHeight = screenHeight;
		dmScreenSettings.dmBitsPerPel = 32;
		dmScreenSettings.dmFields = DM_BITSPERPEL | DM_PELSWIDTH | DM_PELSHEIGHT;

		if ((ScreenProperties.Width != screenWidth) && (ScreenProperties.Height != screenHeight)) {
			if (ChangeDisplaySettings(&dmScreenSettings, CDS_FULLSCREEN) != DISP_CHANGE_SUCCESSFUL) {
				if (MessageBoxA(NULL, "Fullscreen Mode not supported!\n Switch to window mode?", "Error", MB_YESNO | MB_ICONEXCLAMATION) == IDYES) {
					fullscreen = FALSE;
				} else {
					return FALSE;
				}
			}
		}
	}

	DWORD dwExStyle;
	DWORD dwStyle;

	if (fullscreen) {
		dwExStyle = WS_EX_APPWINDOW;
		dwStyle = WS_POPUP | WS_CLIPSIBLINGS | WS_CLIPCHILDREN;
	} else {
		dwExStyle = WS_EX_APPWINDOW | WS_EX_WINDOWEDGE;
		dwStyle = WS_OVERLAPPEDWINDOW | WS_CLIPSIBLINGS | WS_CLIPCHILDREN;
	}

	RECT windowRect;
	if (fullscreen) {
		windowRect.left = (long)0;
		windowRect.right = (long)screenWidth;
		windowRect.top = (long)0;
		windowRect.bottom = (long)screenHeight;
	} else {
		windowRect.left = (long)screenWidth / 2 - ScreenProperties.Width / 2;
		windowRect.right = (long)ScreenProperties.Width;
		windowRect.top = (long)screenHeight / 2 - ScreenProperties.Height / 2;
		windowRect.bottom = (long)ScreenProperties.Height;
	}

	AdjustWindowRectEx(&windowRect, dwStyle, FALSE, dwExStyle);

	std::string windowTitle = getWindowTitle();
	window = CreateWindowExA(0,
		name.c_str(),
		windowTitle.c_str(),
		dwStyle | WS_CLIPSIBLINGS | WS_CLIPCHILDREN,
		windowRect.left,
		windowRect.top,
		windowRect.right,
		windowRect.bottom,
		NULL,
		NULL,
		hinstance,
		NULL);

	if (!window)
	{
		printf("Could not create window!\n");
		fflush(stdout);
		return 0;
		exit(1);
	}

	ShowWindow(window, SW_SHOW);
	SetForegroundWindow(window);
	SetFocus(window);

	return window;
}

void 
VulkanExampleBase::handleMessages(HWND hWnd, UINT uMsg, WPARAM wParam, LPARAM lParam)
{
	switch (uMsg) {
	case WM_CLOSE:
		prepared = false;
		DestroyWindow(hWnd);
		PostQuitMessage(0);
		break;
	case WM_PAINT:
		ValidateRect(window, NULL);
		break;
	case WM_KEYDOWN:
		switch (wParam) {
		case 0x50:
			paused = !paused;
			break;
		case VK_ESCAPE:
			exit(0);
			break;
		}
		keyPressed((uint32_t)wParam);
		break;
	case WM_RBUTTONDOWN:
	case WM_LBUTTONDOWN:
		mousePos.x = (float)LOWORD(lParam);
		mousePos.y = (float)HIWORD(lParam);
		break;
	case WM_MOUSEWHEEL:
	{
		short wheelDelta = GET_WHEEL_DELTA_WPARAM(wParam);
		zoom += (float)wheelDelta * 0.005f * zoomSpeed;
		viewChanged();
		break;
	}
	case WM_MOUSEMOVE:
		if (wParam & MK_RBUTTON) {
			int32_t posx = LOWORD(lParam);
			int32_t posy = HIWORD(lParam);
			zoom += (mousePos.y - (float)posy) * .005f * zoomSpeed;
			mousePos = glm::vec2((float)posx, (float)posy);
			viewChanged();
		}
		if (wParam & MK_LBUTTON) {
			int32_t posx = LOWORD(lParam);
			int32_t posy = HIWORD(lParam);
			rotation.x += (mousePos.y - (float)posy) * 1.25f * rotationSpeed;
			rotation.y -= (mousePos.x - (float)posx) * 1.25f * rotationSpeed;
			mousePos = glm::vec2((float)posx, (float)posy);
			viewChanged();
		}
		break;
	}
}
#elif defined(__ANDROID__)
int32_t VulkanExampleBase::handleAppInput(struct android_app* app, AInputEvent* event)
{
	VulkanExampleBase* vulkanExample = (VulkanExampleBase*)app->userData;
	if (AInputEvent_getType(event) == AINPUT_EVENT_TYPE_MOTION)
	{
		if (AInputEvent_getSource(event) == AINPUT_SOURCE_JOYSTICK)
		{
			vulkanExample->gamePadState.axes.x = AMotionEvent_getAxisValue(event, AMOTION_EVENT_AXIS_X, 0);
			vulkanExample->gamePadState.axes.y = AMotionEvent_getAxisValue(event, AMOTION_EVENT_AXIS_Y, 0);
			vulkanExample->gamePadState.axes.z = AMotionEvent_getAxisValue(event, AMOTION_EVENT_AXIS_Z, 0);
			vulkanExample->gamePadState.axes.rz = AMotionEvent_getAxisValue(event, AMOTION_EVENT_AXIS_RZ, 0);
		}
		else
		{
			// todo : touch input
		}
		return 1;
	}
	return 0;
}

<<<<<<< HEAD
#else
=======
void VulkanExampleBase::handleAppCommand(android_app * app, int32_t cmd)
{
	assert(app->userData != NULL);
	VulkanExampleBase* vulkanExample = (VulkanExampleBase*)app->userData;
	switch (cmd)
	{
	case APP_CMD_SAVE_STATE:
		/*
		vulkanExample->app->savedState = malloc(sizeof(struct saved_state));
		*((struct saved_state*)vulkanExample->app->savedState) = vulkanExample->state;
		vulkanExample->app->savedStateSize = sizeof(struct saved_state);
		*/
		break;
	case APP_CMD_INIT_WINDOW:
		LOGD("APP_CMD_INIT_WINDOW");
		if (vulkanExample->androidApp->window != NULL)
		{
			LOGI("Initializing Vulkan...");
			vulkanExample->initVulkan(false);
			vulkanExample->initSwapchain();
			vulkanExample->prepare();
			assert(vulkanExample->prepared);
			LOGI("Vulkan initialized");
		}
		else
		{
			LOGE("No window assigned!");
		}
		break;
	case APP_CMD_LOST_FOCUS:
		//vulkanExample->animating = 0;
		break;
	}
}
#elif defined(__linux__)
>>>>>>> 0ad35344
// Set up a window using XCB and request event types
xcb_window_t 
VulkanExampleBase::setupWindow()
{
	uint32_t value_mask, value_list[32];

	window = xcb_generate_id(connection);

	value_mask = XCB_CW_BACK_PIXEL | XCB_CW_EVENT_MASK;
	value_list[0] = screen->black_pixel;
	value_list[1] =
		XCB_EVENT_MASK_KEY_RELEASE |
		XCB_EVENT_MASK_EXPOSURE |
		XCB_EVENT_MASK_STRUCTURE_NOTIFY |
		XCB_EVENT_MASK_POINTER_MOTION |
		XCB_EVENT_MASK_BUTTON_PRESS |
		XCB_EVENT_MASK_BUTTON_RELEASE;

	xcb_create_window(connection,
		XCB_COPY_FROM_PARENT,
		window, screen->root,
		0, 0, width, height, 0,
		XCB_WINDOW_CLASS_INPUT_OUTPUT,
		screen->root_visual,
		value_mask, value_list);

	/* Magic code that will send notification when window is destroyed */
	xcb_intern_atom_cookie_t cookie = xcb_intern_atom(connection, 1, 12, "WM_PROTOCOLS");
	xcb_intern_atom_reply_t* reply = xcb_intern_atom_reply(connection, cookie, 0);

	xcb_intern_atom_cookie_t cookie2 = xcb_intern_atom(connection, 0, 16, "WM_DELETE_WINDOW");
	atom_wm_delete_window = xcb_intern_atom_reply(connection, cookie2, 0);

	xcb_change_property(connection, XCB_PROP_MODE_REPLACE,
		window, (*reply).atom, 4, 32, 1,
		&(*atom_wm_delete_window).atom);

	std::string windowTitle = getWindowTitle();
	xcb_change_property(connection, XCB_PROP_MODE_REPLACE,
		window, XCB_ATOM_WM_NAME, XCB_ATOM_STRING, 8,
		title.size(), windowTitle.c_str());

	free(reply);

	xcb_map_window(connection, window);

	return(window);
}

// Initialize XCB connection
void 
VulkanExampleBase::initxcbConnection()
{
	const xcb_setup_t *setup;
	xcb_screen_iterator_t iter;
	int scr;

	connection = xcb_connect(NULL, &scr);
	if (connection == NULL) {
		printf("Could not find a compatible Vulkan ICD!\n");
		fflush(stdout);
		exit(1);
	}

	setup = xcb_get_setup(connection);
	iter = xcb_setup_roots_iterator(setup);
	while (scr-- > 0)
		xcb_screen_next(&iter);
	screen = iter.data;
}

void 
VulkanExampleBase::handleEvent(const xcb_generic_event_t *event)
{
	switch (event->response_type & 0x7f) {
	case XCB_CLIENT_MESSAGE:
		if ((*(xcb_client_message_event_t*)event).data.data32[0] ==
			(*atom_wm_delete_window).atom) {
			quit = true;
		}
		break;
	case XCB_MOTION_NOTIFY: {
		xcb_motion_notify_event_t *motion = (xcb_motion_notify_event_t *)event;
		if (mouseButtons.left) {
			rotation.x += (mousePos.y - (float)motion->event_y) * 1.25f;
			rotation.y -= (mousePos.x - (float)motion->event_x) * 1.25f;
			viewChanged();
		}
		if (mouseButtons.right) {
			zoom += (mousePos.y - (float)motion->event_y) * .005f;
			viewChanged();
		}
		mousePos = glm::vec2((float)motion->event_x, (float)motion->event_y);
	}
	break;
	case XCB_BUTTON_PRESS: {
		xcb_button_press_event_t *press = (xcb_button_press_event_t *) event;
		mouseButtons.left = (press->detail & XCB_BUTTON_INDEX_1);
		mouseButtons.right = (press->detail & XCB_BUTTON_INDEX_3);
	}
	break;
	case XCB_BUTTON_RELEASE: 
	{
		xcb_button_press_event_t *press = (xcb_button_press_event_t *) event;
		if (press->detail & XCB_BUTTON_INDEX_1)
			mouseButtons.left = false;
		if (press->detail & XCB_BUTTON_INDEX_3)
			mouseButtons.right = false;
	}
	break;
	case XCB_KEY_RELEASE:
	{
		const xcb_key_release_event_t *keyEvent = (const xcb_key_release_event_t *)event;
		if (keyEvent->detail == 0x9)
			quit = true;
		keyPressed(keyEvent->detail);
	}
	break;
	case XCB_DESTROY_NOTIFY:
		quit = true;
		break;
	default:
		break;
	}
}
#endif

void 
VulkanExampleBase::viewChanged()
{
	// Can be overrdiden in derived class
}

void VulkanExampleBase::keyPressed(uint32_t keyCode)
{
	// Can be overriden in derived class
}

VkBool32 
VulkanExampleBase::getMemoryType(uint32_t typeBits, VkFlags properties, uint32_t * typeIndex)
{
	for (uint32_t i = 0; i < 32; i++) {
		if ((typeBits & 1) == 1) {
			if ((deviceMemoryProperties.memoryTypes[i].propertyFlags & properties) == properties) {
				*typeIndex = i;
				return true;
			}
		}
		typeBits >>= 1;
	}
	return false;
}

void 
VulkanExampleBase::createCommandPool()
{
	VkCommandPoolCreateInfo cmdPoolInfo = {};
	cmdPoolInfo.sType = VK_STRUCTURE_TYPE_COMMAND_POOL_CREATE_INFO;
	cmdPoolInfo.queueFamilyIndex = swapChain.queueNodeIndex;
	cmdPoolInfo.flags = VK_COMMAND_POOL_CREATE_RESET_COMMAND_BUFFER_BIT;
	VkResult vkRes = vkCreateCommandPool(device, &cmdPoolInfo, nullptr, &cmdPool);
	assert(!vkRes);
}

void 
VulkanExampleBase::setupDepthStencil()
{
	VkImageCreateInfo image = {};
	image.sType = VK_STRUCTURE_TYPE_IMAGE_CREATE_INFO;
	image.pNext = NULL;
	image.imageType = VK_IMAGE_TYPE_2D;
	image.format = depthFormat;
	image.extent = { ScreenProperties.Width, ScreenProperties.Height, 1 };
	image.mipLevels = 1;
	image.arrayLayers = 1;
	image.samples = VK_SAMPLE_COUNT_1_BIT;
	image.tiling = VK_IMAGE_TILING_OPTIMAL;
	image.usage = VK_IMAGE_USAGE_DEPTH_STENCIL_ATTACHMENT_BIT | VK_IMAGE_USAGE_TRANSFER_SRC_BIT;
	image.flags = 0;

	VkMemoryAllocateInfo mem_alloc = {};
	mem_alloc.sType = VK_STRUCTURE_TYPE_MEMORY_ALLOCATE_INFO;
	mem_alloc.pNext = NULL;
	mem_alloc.allocationSize = 0;
	mem_alloc.memoryTypeIndex = 0;

	VkImageViewCreateInfo depthStencilView = {};
	depthStencilView.sType = VK_STRUCTURE_TYPE_IMAGE_VIEW_CREATE_INFO;
	depthStencilView.pNext = NULL;
	depthStencilView.viewType = VK_IMAGE_VIEW_TYPE_2D;
	depthStencilView.format = depthFormat;
	depthStencilView.flags = 0;
	depthStencilView.subresourceRange = {};
	depthStencilView.subresourceRange.aspectMask = VK_IMAGE_ASPECT_DEPTH_BIT | VK_IMAGE_ASPECT_STENCIL_BIT;
	depthStencilView.subresourceRange.baseMipLevel = 0;
	depthStencilView.subresourceRange.levelCount = 1;
	depthStencilView.subresourceRange.baseArrayLayer = 0;
	depthStencilView.subresourceRange.layerCount = 1;

	VkMemoryRequirements memReqs;
	VkResult err;

	err = vkCreateImage(device, &image, nullptr, &depthStencil.image);
	assert(!err);
	vkGetImageMemoryRequirements(device, depthStencil.image, &memReqs);
	mem_alloc.allocationSize = memReqs.size;
	getMemoryType(memReqs.memoryTypeBits, VK_MEMORY_PROPERTY_DEVICE_LOCAL_BIT, &mem_alloc.memoryTypeIndex);
	err = vkAllocateMemory(device, &mem_alloc, nullptr, &depthStencil.mem);
	assert(!err);

	err = vkBindImageMemory(device, depthStencil.image, depthStencil.mem, 0);
	assert(!err);
	vkTools::setImageLayout(
		setupCmdBuffer,
		depthStencil.image,
		VK_IMAGE_ASPECT_DEPTH_BIT | VK_IMAGE_ASPECT_STENCIL_BIT,
		VK_IMAGE_LAYOUT_UNDEFINED,
		VK_IMAGE_LAYOUT_DEPTH_STENCIL_ATTACHMENT_OPTIMAL);

	depthStencilView.image = depthStencil.image;
	err = vkCreateImageView(device, &depthStencilView, nullptr, &depthStencil.view);
	assert(!err);
}

void 
VulkanExampleBase::setupFrameBuffer()
{
	VkImageView attachments[2];

	// Depth/Stencil attachment is the same for all frame buffers
	attachments[1] = depthStencil.view;

	VkFramebufferCreateInfo frameBufferCreateInfo = {};
	frameBufferCreateInfo.sType = VK_STRUCTURE_TYPE_FRAMEBUFFER_CREATE_INFO;
	frameBufferCreateInfo.pNext = NULL;
	frameBufferCreateInfo.renderPass = renderPass;
	frameBufferCreateInfo.attachmentCount = 2;
	frameBufferCreateInfo.pAttachments = attachments;
	frameBufferCreateInfo.width		= ScreenProperties.Width;
	frameBufferCreateInfo.height	= ScreenProperties.Height;
	frameBufferCreateInfo.layers = 1;

	// Create frame buffers for every swap chain image
	frameBuffers.resize(swapChain.imageCount);
	for (uint32_t i = 0; i < frameBuffers.size(); i++) {
		attachments[0] = swapChain.buffers[i].view;
		VkResult err = vkCreateFramebuffer(device, &frameBufferCreateInfo, nullptr, &frameBuffers[i]);
		assert(!err);
	}
}

void 
VulkanExampleBase::setupRenderPass()
{
	VkAttachmentDescription attachments[2];
	attachments[0].format = colorformat;
	attachments[0].samples = VK_SAMPLE_COUNT_1_BIT;
	attachments[0].loadOp = VK_ATTACHMENT_LOAD_OP_CLEAR;
	attachments[0].storeOp = VK_ATTACHMENT_STORE_OP_STORE;
	attachments[0].stencilLoadOp = VK_ATTACHMENT_LOAD_OP_DONT_CARE;
	attachments[0].stencilStoreOp = VK_ATTACHMENT_STORE_OP_DONT_CARE;
	attachments[0].initialLayout = VK_IMAGE_LAYOUT_COLOR_ATTACHMENT_OPTIMAL;
	attachments[0].finalLayout = VK_IMAGE_LAYOUT_COLOR_ATTACHMENT_OPTIMAL;

	attachments[1].format = depthFormat;
	attachments[1].samples = VK_SAMPLE_COUNT_1_BIT;
	attachments[1].loadOp = VK_ATTACHMENT_LOAD_OP_CLEAR;
	attachments[1].storeOp = VK_ATTACHMENT_STORE_OP_STORE;
	attachments[1].stencilLoadOp = VK_ATTACHMENT_LOAD_OP_DONT_CARE;
	attachments[1].stencilStoreOp = VK_ATTACHMENT_STORE_OP_DONT_CARE;
	attachments[1].initialLayout = VK_IMAGE_LAYOUT_DEPTH_STENCIL_ATTACHMENT_OPTIMAL;
	attachments[1].finalLayout = VK_IMAGE_LAYOUT_DEPTH_STENCIL_ATTACHMENT_OPTIMAL;

	VkAttachmentReference colorReference = {};
	colorReference.attachment = 0;
	colorReference.layout = VK_IMAGE_LAYOUT_COLOR_ATTACHMENT_OPTIMAL;

	VkAttachmentReference depthReference = {};
	depthReference.attachment = 1;
	depthReference.layout = VK_IMAGE_LAYOUT_DEPTH_STENCIL_ATTACHMENT_OPTIMAL;

	VkSubpassDescription subpass = {};
	subpass.pipelineBindPoint = VK_PIPELINE_BIND_POINT_GRAPHICS;
	subpass.flags = 0;
	subpass.inputAttachmentCount = 0;
	subpass.pInputAttachments = NULL;
	subpass.colorAttachmentCount = 1;
	subpass.pColorAttachments = &colorReference;
	subpass.pResolveAttachments = NULL;
	subpass.pDepthStencilAttachment = &depthReference;
	subpass.preserveAttachmentCount = 0;
	subpass.pPreserveAttachments = NULL;

	VkRenderPassCreateInfo renderPassInfo = {};
	renderPassInfo.sType = VK_STRUCTURE_TYPE_RENDER_PASS_CREATE_INFO;
	renderPassInfo.pNext = NULL;
	renderPassInfo.attachmentCount = 2;
	renderPassInfo.pAttachments = attachments;
	renderPassInfo.subpassCount = 1;
	renderPassInfo.pSubpasses = &subpass;
	renderPassInfo.dependencyCount = 0;
	renderPassInfo.pDependencies = NULL;

	VkResult err;

	err = vkCreateRenderPass(device, &renderPassInfo, nullptr, &renderPass);
	assert(!err);
}

void 
VulkanExampleBase::initSwapchain()
{
#if defined(_WIN32)
	swapChain.initSurface(windowInstance, window);
#elif defined(__ANDROID__)	
	swapChain.initSurface(androidApp->window);
#elif defined(__linux__)
	swapChain.initSurface(connection, window);
#endif
}

void 
VulkanExampleBase::setupSwapChain()
{
<<<<<<< HEAD
	swapChain.create(setupCmdBuffer, &ScreenProperties.Width, &ScreenProperties.Height);
}
=======
	swapChain.create(setupCmdBuffer, &width, &height);
}
>>>>>>> 0ad35344
<|MERGE_RESOLUTION|>--- conflicted
+++ resolved
@@ -565,19 +565,12 @@
 		,frameCounter			(0)
 {
 	// Check for validation command line flag
-<<<<<<< HEAD
-#ifdef _WIN32
-	for (int32_t i = 0; i < __argc; i++) {
-		if (__argv[i] == std::string("-validation")) {
-			_enableValidation = true;
-=======
 #if defined(_WIN32)
 	for (int32_t i = 0; i < __argc; i++)
 	{
 		if (__argv[i] == std::string("-validation"))
 		{
 			enableValidation = true;
->>>>>>> 0ad35344
 		}
 	}
 #elif defined(__ANDROID__)
@@ -587,9 +580,6 @@
 #elif defined(__linux__)
 	initxcbConnection();
 #endif
-<<<<<<< HEAD
-	initVulkan(_enableValidation);
-=======
 
 #if !defined(__ANDROID__)
 	// Android Vulkan initialization is handled in APP_CMD_INIT_WINDOW event
@@ -597,7 +587,6 @@
 #endif
 
 #if defined(_WIN32)
->>>>>>> 0ad35344
 	// Enable console if validation is active
 	// Debug message callback will output to it
 	if (enableValidation)
@@ -971,9 +960,6 @@
 	return 0;
 }
 
-<<<<<<< HEAD
-#else
-=======
 void VulkanExampleBase::handleAppCommand(android_app * app, int32_t cmd)
 {
 	assert(app->userData != NULL);
@@ -1009,10 +995,9 @@
 	}
 }
 #elif defined(__linux__)
->>>>>>> 0ad35344
+
 // Set up a window using XCB and request event types
-xcb_window_t 
-VulkanExampleBase::setupWindow()
+xcb_window_t VulkanExampleBase::setupWindow()
 {
 	uint32_t value_mask, value_list[32];
 
@@ -1060,8 +1045,7 @@
 }
 
 // Initialize XCB connection
-void 
-VulkanExampleBase::initxcbConnection()
+void VulkanExampleBase::initxcbConnection()
 {
 	const xcb_setup_t *setup;
 	xcb_screen_iterator_t iter;
@@ -1081,8 +1065,7 @@
 	screen = iter.data;
 }
 
-void 
-VulkanExampleBase::handleEvent(const xcb_generic_event_t *event)
+void VulkanExampleBase::handleEvent(const xcb_generic_event_t *event)
 {
 	switch (event->response_type & 0x7f) {
 	case XCB_CLIENT_MESSAGE:
@@ -1334,10 +1317,5 @@
 void 
 VulkanExampleBase::setupSwapChain()
 {
-<<<<<<< HEAD
 	swapChain.create(setupCmdBuffer, &ScreenProperties.Width, &ScreenProperties.Height);
 }
-=======
-	swapChain.create(setupCmdBuffer, &width, &height);
-}
->>>>>>> 0ad35344
